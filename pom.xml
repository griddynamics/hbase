<?xml version="1.0" encoding="UTF-8"?>
<project xmlns="http://maven.apache.org/POM/4.0.0" xmlns:xsi="http://www.w3.org/2001/XMLSchema-instance" xsi:schemaLocation="http://maven.apache.org/POM/4.0.0 http://maven.apache.org/maven-v4_0_0.xsd">
  <!--
/**
 * Licensed to the Apache Software Foundation (ASF) under one
 * or more contributor license agreements.  See the NOTICE file
 * distributed with this work for additional information
 * regarding copyright ownership.  The ASF licenses this file
 * to you under the Apache License, Version 2.0 (the
 * "License"); you may not use this file except in compliance
 * with the License.  You may obtain a copy of the License at
 *
 *     http://www.apache.org/licenses/LICENSE-2.0
 *
 * Unless required by applicable law or agreed to in writing, software
 * distributed under the License is distributed on an "AS IS" BASIS,
 * WITHOUT WARRANTIES OR CONDITIONS OF ANY KIND, either express or implied.
 * See the License for the specific language governing permissions and
 * limitations under the License.
 */


  ON MVN COMPILE NOT WORKING

  If you wondering why 'mvn compile' does not work building HBase
  (in particular, if you are doing it for the first time), instead do
  'mvn package'.  If you are interested in the full story, see
  https://issues.apache.org/jira/browse/HBASE-6795.

-->
  <modelVersion>4.0.0</modelVersion>
  <parent>
    <groupId>org.apache</groupId>
    <artifactId>apache</artifactId>
    <version>12</version>
    <relativePath/>
    <!-- no parent resolution -->
  </parent>
  <groupId>org.apache.hbase</groupId>
  <artifactId>hbase</artifactId>
  <packaging>pom</packaging>
  <version>0.97.0-SNAPSHOT</version>
  <name>HBase</name>
  <description>
    Apache HBase is the Hadoop database. Use it when you need
    random, realtime read/write access to your Big Data.
    This project's goal is the hosting of very large tables -- billions of rows X millions of columns -- atop clusters
    of commodity hardware.
  </description>
  <url>http://hbase.apache.org</url>
  <modules>
    <module>hbase-server</module>
    <module>hbase-protocol</module>
    <module>hbase-client</module>
    <module>hbase-hadoop-compat</module>
    <module>hbase-common</module>
    <module>hbase-it</module>
    <module>hbase-examples</module>
    <module>hbase-prefix-tree</module>
    <module>hbase-assembly</module>
  </modules>
  <scm>
    <connection>scm:svn:http://svn.apache.org/repos/asf/hbase/trunk</connection>
    <developerConnection>scm:svn:https://svn.apache.org/repos/asf/hbase/trunk</developerConnection>
    <url>http://svn.apache.org/viewvc/hbase/trunk</url>
  </scm>
  <issueManagement>
    <system>JIRA</system>
    <url>http://issues.apache.org/jira/browse/HBASE</url>
  </issueManagement>
  <ciManagement>
    <system>hudson</system>
    <url>http://hudson.zones.apache.org/hudson/view/HBase/job/HBase-TRUNK/</url>
  </ciManagement>
  <mailingLists>
    <mailingList>
      <name>User List</name>
      <subscribe>user-subscribe@hbase.apache.org</subscribe>
      <unsubscribe>user-unsubscribe@hbase.apache.org</unsubscribe>
      <post>user@hbase.apache.org</post>
      <archive>http://mail-archives.apache.org/mod_mbox/hbase-user/</archive>
      <otherArchives>
        <otherArchive>http://hbase.apache.org/mail/user/</otherArchive>
        <otherArchive>http://dir.gmane.org/gmane.comp.java.hadoop.hbase.user</otherArchive>
        <otherArchive>http://search-hadoop.com/?q=&amp;fc_project=HBase</otherArchive>
      </otherArchives>
    </mailingList>
    <mailingList>
      <name>Developer List</name>
      <subscribe>dev-subscribe@hbase.apache.org</subscribe>
      <unsubscribe>dev-unsubscribe@hbase.apache.org</unsubscribe>
      <post>dev@hbase.apache.org</post>
      <archive>http://mail-archives.apache.org/mod_mbox/hbase-dev/</archive>
      <otherArchives>
        <otherArchive>http://hbase.apache.org/mail/dev/</otherArchive>
        <otherArchive>http://dir.gmane.org/gmane.comp.java.hadoop.hbase.devel</otherArchive>
        <otherArchive>http://search-hadoop.com/?q=&amp;fc_project=HBase</otherArchive>
      </otherArchives>
    </mailingList>
    <mailingList>
      <name>Commits List</name>
      <subscribe>commits-subscribe@hbase.apache.org</subscribe>
      <unsubscribe>commits-unsubscribe@hbase.apache.org</unsubscribe>
      <archive>http://mail-archives.apache.org/mod_mbox/hbase-commits/</archive>
      <otherArchives>
        <otherArchive>http://hbase.apache.org/mail/commits/</otherArchive>
      </otherArchives>
    </mailingList>
    <mailingList>
      <name>Issues List</name>
      <subscribe>issues-subscribe@hbase.apache.org</subscribe>
      <unsubscribe>issues-unsubscribe@hbase.apache.org</unsubscribe>
      <archive>http://mail-archives.apache.org/mod_mbox/hbase-issues/</archive>
      <otherArchives>
        <otherArchive>http://hbase.apache.org/mail/issues/</otherArchive>
      </otherArchives>
    </mailingList>
  </mailingLists>
  <developers>
    <developer>
      <id>acube123</id>
      <name>Amitanand S. Aiyer</name>
      <email>acube123@apache.org</email>
      <timezone>-8</timezone>
      <organization>Facebook</organization>
      <organizationUrl>http://www.facebook.com</organizationUrl>
    </developer>
    <developer>
      <id>apurtell</id>
      <name>Andrew Purtell</name>
      <email>apurtell@apache.org</email>
      <timezone>-8</timezone>
      <organization>Intel</organization>
      <organizationUrl>http://www.intel.com</organizationUrl>
    </developer>
    <developer>
      <id>anoopsamjohn</id>
      <name>Anoop Sam John</name>
      <email>anoopsamjohn@apache.org</email>
      <timezone>+5</timezone>
      <organization>Huawei</organization>
      <organizationUrl>http://www.huawei.com</organizationUrl>
    </developer>
    <developer>
      <id>ddas</id>
      <name>Devaraj Das</name>
      <email>ddas@apache.org</email>
      <timezone>-8</timezone>
      <organization>Hortonworks</organization>
      <organizationUrl>http://www.hortonworks.com</organizationUrl>
    </developer>
    <developer>
      <id>dmeil</id>
      <name>Doug Meil</name>
      <email>dmeil@apache.org</email>
      <timezone>-5</timezone>
      <organization>Explorys</organization>
      <organizationUrl>http://www.explorys.com</organizationUrl>
    </developer>
    <developer>
      <id>enis</id>
      <name>Enis Soztutar</name>
      <email>enis@apache.org</email>
      <timezone>-8</timezone>
      <organization>Hortonworks</organization>
      <organizationUrl>http://www.hortonworks.com</organizationUrl>
    </developer>
    <developer>
      <id>garyh</id>
      <name>Gary Helmling</name>
      <email>garyh@apache.org</email>
      <timezone>-8</timezone>
      <organization>Twitter</organization>
      <organizationUrl>http://www.twitter.com</organizationUrl>
    </developer>
    <developer>
      <id>gchanan</id>
      <name>Gregory Chanan</name>
      <email>gchanan@apache.org</email>
      <timezone>-8</timezone>
      <organization>Cloudera</organization>
      <organizationUrl>http://www.cloudera.com</organizationUrl>
    </developer>
    <developer>
      <id>jdcryans</id>
      <name>Jean-Daniel Cryans</name>
      <email>jdcryans@apache.org</email>
      <timezone>-8</timezone>
      <organization>Cloudera</organization>
      <organizationUrl>http://www.cloudera.com</organizationUrl>
    </developer>
    <developer>
      <id>jyates</id>
      <name>Jesse Yates</name>
      <email>jyates@apache.org</email>
      <timezone>-8</timezone>
      <organization>Salesforce.com</organization>
      <organizationUrl>http://www.salesforce.com/</organizationUrl>
    </developer>
    <developer>
      <id>jgray</id>
      <name>Jonathan Gray</name>
      <email>jgray@fb.com</email>
      <timezone>-8</timezone>
      <organization>Continuuity</organization>
      <organizationUrl>http://www.continuuity.com</organizationUrl>
    </developer>
    <developer>
      <id>jmhsieh</id>
      <name>Jonathan Hsieh</name>
      <email>jmhsieh@apache.org</email>
      <timezone>-8</timezone>
      <organization>Cloudera</organization>
      <organizationUrl>http://www.cloudera.com</organizationUrl>
    </developer>
    <developer>
      <id>jxiang</id>
      <name>Jimmy Xiang</name>
      <email>jxiang@apache.org</email>
      <timezone>-8</timezone>
      <organization>Cloudera</organization>
      <organizationUrl>http://www.cloudera.com</organizationUrl>
    </developer>
    <developer>
      <id>kannan</id>
      <name>Kannan Muthukkaruppan</name>
      <email>kannan@fb.com</email>
      <timezone>-8</timezone>
      <organization>Facebook</organization>
      <organizationUrl>http://www.facebook.com</organizationUrl>
    </developer>
    <developer>
      <id>karthik</id>
      <name>Karthik Ranganathan</name>
      <email>kranganathan@fb.com</email>
      <timezone>-8</timezone>
      <organization>Facebook</organization>
      <organizationUrl>http://www.facebook.com</organizationUrl>
    </developer>
    <developer>
      <id>larsgeorge</id>
      <name>Lars George</name>
      <email>larsgeorge@apache.org</email>
      <timezone>+1</timezone>
      <organization>Cloudera</organization>
      <organizationUrl>http://www.cloudera.com/</organizationUrl>
    </developer>
    <developer>
      <id>larsh</id>
      <name>Lars Hofhansl</name>
      <email>larsh@apache.org</email>
      <timezone>-8</timezone>
      <organization>Salesforce.com</organization>
      <organizationUrl>http://www.salesforce.com/</organizationUrl>
    </developer>
    <developer>
      <id>mbautin</id>
      <name>Mikhail Bautin</name>
      <email>mbautin@apache.org</email>
      <timezone>-8</timezone>
      <organization>Facebook</organization>
      <organizationUrl>http://www.facebook.com</organizationUrl>
    </developer>
    <developer>
      <id>nspiegelberg</id>
      <name>Nicolas Spiegelberg</name>
      <email>nspiegelberg@fb.com</email>
      <timezone>-8</timezone>
      <organization>Facebook</organization>
      <organizationUrl>http://www.facebook.com</organizationUrl>
    </developer>
    <developer>
      <id>rawson</id>
      <name>Ryan Rawson</name>
      <email>rawson@apache.org</email>
      <timezone>-8</timezone>
      <organization>DrawnToScale</organization>
      <organizationUrl>http://drawntoscale.com/</organizationUrl>
    </developer>
    <developer>
      <id>sershe</id>
      <name>Sergey Shelukhin</name>
      <email>sershe@apache.org</email>
      <timezone>-8</timezone>
      <organization>Hortonworks</organization>
      <organizationUrl>http://www.hortonworks.com</organizationUrl>
    </developer>
    <developer>
      <id>stack</id>
      <name>Michael Stack</name>
      <email>stack@apache.org</email>
      <timezone>-8</timezone>
      <organization>Cloudera</organization>
      <organizationUrl>http://www.cloudera.com/</organizationUrl>
    </developer>
    <developer>
      <id>tedyu</id>
      <name>Ted Yu</name>
      <email>yuzhihong@gmail.com</email>
      <timezone>-8</timezone>
      <organization>Hortonworks</organization>
      <organizationUrl>http://www.hortonworks.com</organizationUrl>
    </developer>
    <developer>
      <id>todd</id>
      <name>Todd Lipcon</name>
      <email>todd@apache.org</email>
      <timezone>-8</timezone>
      <organization>Cloudera</organization>
      <organizationUrl>http://www.cloudera.com</organizationUrl>
    </developer>
    <developer>
      <id>ramkrishna</id>
      <name>Ramkrishna S Vasudevan</name>
      <email>ramkrishna@apache.org</email>
      <timezone>+5</timezone>
      <organization>Intel</organization>
      <organizationUrl>http://www.intel.in</organizationUrl>
    </developer>
    <developer>
      <id>liyin</id>
      <name>Liyin Tang</name>
      <email>liyin.tang@fb.com</email>
      <timezone>-8</timezone>
      <organization>Facebook</organization>
      <organizationUrl>http://www.facebook.com</organizationUrl>
    </developer>
    <developer>
      <id>nkeywal</id>
      <name>Nicolas Liochon</name>
      <email>nkeywal@apache.org</email>
      <timezone>+1</timezone>
      <organization>Scaled Risk</organization>
      <organizationUrl>http://www.scaledrisk.com</organizationUrl>
    </developer>
    <developer>
      <id>eclark</id>
      <name>Elliott Clark</name>
      <email>eclark@apache.org</email>
      <timezone>-8</timezone>
      <organization>Cloudera</organization>
      <organizationUrl>http://www.cloudera.com</organizationUrl>
    </developer>
    <developer>
      <id>mbertozzi</id>
      <name>Matteo Bertozzi</name>
      <email>mbertozzi@apache.org</email>
      <timezone>0</timezone>
      <organization>Cloudera</organization>
      <organizationUrl>http://www.cloudera.com</organizationUrl>
    </developer>
    <developer>
      <id>zjushch</id>
      <name>Chunhui Shen</name>
      <email>zjushch@apache.org</email>
      <timezone>+8</timezone>
      <organization>Taobao</organization>
      <organizationUrl>http://www.taobao.com</organizationUrl>
    </developer>
  </developers>
  <repositories>
    <repository>
      <id>cloudbees netty</id>
      <url>http://repository-netty.forge.cloudbees.com/snapshot/</url>
    </repository>
    <repository>
      <id>apache release</id>
      <url>https://repository.apache.org/content/repositories/releases/</url>
    </repository>
    <repository>
      <id>java.net</id>
      <name>Java.Net</name>
      <url>http://download.java.net/maven/2/</url>
      <snapshots>
        <enabled>false</enabled>
      </snapshots>
      <releases>
        <enabled>true</enabled>
      </releases>
    </repository>
    <repository>
      <id>codehaus</id>
      <name>Codehaus Public</name>
      <url>http://repository.codehaus.org/</url>
      <snapshots>
        <enabled>false</enabled>
      </snapshots>
      <releases>
        <enabled>true</enabled>
      </releases>
    </repository>
    <repository>
      <id>repository.jboss.org</id>
      <url>http://repository.jboss.org/nexus/content/groups/public-jboss/</url>
      <snapshots>
        <enabled>false</enabled>
      </snapshots>
    </repository>
    <repository>
      <id>ghelmling.testing</id>
      <name>Gary Helmling test repo</name>
      <url>http://people.apache.org/~garyh/mvn/</url>
      <snapshots>
        <enabled>true</enabled>
      </snapshots>
      <releases>
        <enabled>true</enabled>
      </releases>
    </repository>
  </repositories>
  <pluginRepositories>
    <pluginRepository>
      <id>ghelmling.testing</id>
      <name>Gary Helmling test repo</name>
      <url>http://people.apache.org/~garyh/mvn/</url>
      <snapshots>
        <enabled>true</enabled>
      </snapshots>
      <releases>
        <enabled>true</enabled>
      </releases>
    </pluginRepository>
  </pluginRepositories>
  <build>
    <pluginManagement>
      <plugins>
        <plugin>
          <!--Intentionally, this is not bound to a phase because it is an
           'aggregating' plugin; it expects to be run from the top-level only; see
           http://www.sonatype.com/books/mvnref-book/reference/assemblies-sect-basics.html.
           To get javadoc into your site, you must precede site build by invocation of javadoc:aggregate expplicitly.
           -->
          <groupId>org.apache.maven.plugins</groupId>
          <artifactId>maven-javadoc-plugin</artifactId>
          <version>${javadoc.version}</version>
          <executions>
            <execution>
              <id>javadoc</id>
              <goals>
                <goal>aggregate</goal>
              </goals>
            </execution>
          </executions>
          <configuration>
            <!--Pass -DskipJavadoc=true or -DskipJavadoc on command-line to skip javadoc building-->
            <skip>${skipJavadoc}</skip>
            <docfilessubdirs>true</docfilessubdirs>
            <excludePackageNames>org.junit.*:org.apache.hadoop.metrics2.*:org.apache.hadoop.hbase.protobuf.generated.*:org.apache.hadoop.hbase.thrift.generated:org.apache.hadoop.hbase.rest.generated</excludePackageNames>
            <debug>true</debug>
            <maxmemory>2g</maxmemory>
            <verbose>true</verbose>
            <reportOutputDirectory>target/apidocs</reportOutputDirectory>
          </configuration>
        </plugin>
        <plugin>
          <groupId>org.apache.maven.plugins</groupId>
          <artifactId>maven-release-plugin</artifactId>
          <!--Making a release I've been using mvn 3.0 and specifying the apache-release
              profile on the command line as follows:

              $ ~/bin/mvn/bin/mvn  -Papache-release release:perform

              I've also been kiling the release:prepare step mid-way to check the
              release.properties it generates at the top-level.  Sometimes it refers
              to HEAD rather than to the svn branch.
           -->
          <configuration>
            <!--You need this profile. It'll sign your artifacts.
                I'm not sure if this config. actually works though.
                I've been specifying -Papache-release on the command-line
             -->
            <releaseProfiles>apache-release</releaseProfiles>
            <!--This stops our running tests for each stage of maven release.
                But it builds the test jar.  From SUREFIRE-172.
              -->
            <arguments>-Dmaven.test.skip.exec</arguments>
          </configuration>
        </plugin>
        <plugin>
          <artifactId>maven-compiler-plugin</artifactId>
          <version>2.5.1</version>
          <configuration>
            <source>${compileSource}</source>
            <target>${compileSource}</target>
            <showWarnings>true</showWarnings>
            <showDeprecation>false</showDeprecation>
            <compilerArgument>-Xlint:-options</compilerArgument>
          </configuration>
        </plugin>
        <!-- Test oriented plugins -->
        <plugin>
          <artifactId>maven-surefire-plugin</artifactId>
          <version>${surefire.version}</version>
          <dependencies>
            <!-- by default surefire selects dynamically the connector to the unit tests
              tool. We want to use always the same as the different connectors can have different
              bugs and behaviour. -->
            <dependency>
              <groupId>org.apache.maven.surefire</groupId>
              <artifactId>${surefire.provider}</artifactId>
              <version>${surefire.version}</version>
            </dependency>
          </dependencies>
          <!-- Generic testing configuration for all packages -->
          <configuration>
            <failIfNoTests>false</failIfNoTests>
            <skip>${surefire.skipFirstPart}</skip>
            <forkMode>${surefire.firstPartForkMode}</forkMode>
            <parallel>${surefire.firstPartParallel}</parallel>
            <perCoreThreadCount>false</perCoreThreadCount>
            <threadCount>${surefire.firstPartThreadCount}</threadCount>
            <parallel>classes</parallel>
            <!-- surefire hack, if not we're
              using method parallelization class ! -->
            <testFailureIgnore>false</testFailureIgnore>
            <forkedProcessTimeoutInSeconds>${surefire.timeout}</forkedProcessTimeoutInSeconds>
            <argLine>-enableassertions -Xmx1900m
              -Djava.security.egd=file:/dev/./urandom -Djava.net.preferIPv4Stack=true</argLine>
            <redirectTestOutputToFile>${test.output.tofile}</redirectTestOutputToFile>
          </configuration>
          <executions>
            <execution>
              <id>secondPartTestsExecution</id>
              <phase>test</phase>
              <goals>
                <goal>test</goal>
              </goals>
              <configuration>
                <skip>${surefire.skipSecondPart}</skip>
                <testFailureIgnore>false</testFailureIgnore>
                <forkMode>perThread</forkMode>
                <perCoreThreadCount>false</perCoreThreadCount>
                <threadCount>${surefire.secondPartThreadCount}</threadCount>
                <parallel>classes</parallel>
                <!-- surefire hack, if not we're using method
                  parallelisation class ! -->
                <groups>${surefire.secondPartGroups}</groups>
              </configuration>
            </execution>
          </executions>
        </plugin>
        <plugin>
          <artifactId>maven-surefire-report-plugin</artifactId>
          <version>${surefire.version}</version>
        </plugin>
        <plugin>
          <artifactId>maven-clean-plugin</artifactId>
          <configuration>
            <filesets>
              <fileset>
                <!--dfs tests have build dir hardcoded. Clean it as part of
               clean target-->
                <directory>build</directory>
              </fileset>
            </filesets>
          </configuration>
        </plugin>
        <plugin>
          <groupId>org.codehaus.mojo</groupId>
          <artifactId>findbugs-maven-plugin</artifactId>
          <version>${findbugs-maven-plugin.version}</version>
          <configuration>
            <excludeFilterFile>${project.basedir}/../dev-support/findbugs-exclude.xml</excludeFilterFile>
            <findbugsXmlOutput>true</findbugsXmlOutput>
            <xmlOutput>true</xmlOutput>
            <effort>Max</effort>
          </configuration>
        </plugin>
        <plugin>
          <groupId>org.codehaus.mojo</groupId>
          <artifactId>build-helper-maven-plugin</artifactId>
          <version>1.5</version>
        </plugin>
        <plugin>
          <artifactId>maven-antrun-plugin</artifactId>
          <version>${maven.antrun.version}</version>
        </plugin>
        <plugin>
          <groupId>org.jamon</groupId>
          <artifactId>jamon-maven-plugin</artifactId>
          <version>${jamon.plugin.version}</version>
        </plugin>
        <!-- Make a jar and put the sources in the jar.
        In the parent pom, so submodules will do the right thing. -->
        <plugin>
          <groupId>org.apache.maven.plugins</groupId>
          <artifactId>maven-source-plugin</artifactId>
          <executions>
            <execution>
              <id>attach-sources</id>
              <phase>prepare-package</phase>
              <goals>
                <goal>jar-no-fork</goal>
              </goals>
            </execution>
          </executions>
        </plugin>
        <!-- General configuration for submodules who want to build a test jar -->
        <plugin>
          <groupId>org.apache.maven.plugins</groupId>
          <artifactId>maven-jar-plugin</artifactId>
          <executions>
            <execution>
              <phase>prepare-package</phase>
              <goals>
                <goal>test-jar</goal>
              </goals>
            </execution>
          </executions>
          <configuration>
            <excludes>
              <exclude>hbase-site.xml</exclude>
              <exclude>log4j.properties</exclude>
            </excludes>
          </configuration>
        </plugin>
        <!-- General config for eclipse classpath/settings -->
        <plugin>
          <groupId>org.apache.maven.plugins</groupId>
          <artifactId>maven-eclipse-plugin</artifactId>
          <version>2.8</version>
        </plugin>
        <!--This plugin's configuration is used to store Eclipse m2e settings only. It
          has no influence on the Maven build itself. m2e does not provide any safeguards against
          rogue maven plugins that leak classloaders, modify random files inside workspace
          or throw nasty exceptions to fail the build -->
        <!-- Top level doesn't do any specific configuration currently - left to modules
          to decide what they want to bind -->
        <plugin>
          <groupId>org.eclipse.m2e</groupId>
          <artifactId>lifecycle-mapping</artifactId>
          <version>1.0.0</version>
        </plugin>
        <plugin>
          <!-- excludes are inherited -->
          <groupId>org.apache.rat</groupId>
          <artifactId>apache-rat-plugin</artifactId>
          <version>0.8</version>
          <configuration>
            <excludes>
              <exclude>**/*.versionsBackup</exclude>
              <exclude>**/*.log</exclude>
              <exclude>**/.*</exclude>
              <exclude>**/*.tgz</exclude>
              <exclude>**/*.orig</exclude>
              <exclude>**/test/**</exclude>
              <exclude>**/8e8ab58dcf39412da19833fcd8f687ac</exclude>
              <exclude>**/.git/**</exclude>
              <exclude>**/.idea/**</exclude>
              <exclude>**/*.iml</exclude>
              <exclude>**/target/**</exclude>
              <exclude>**/CHANGES.txt</exclude>
              <exclude>**/generated/**</exclude>
              <exclude>**/gen-*/**</exclude>
              <exclude>**/conf/*</exclude>
              <exclude>**/*.avpr</exclude>
              <exclude>**/*.svg</exclude>
              <exclude>**/META-INF/services/**</exclude>
              <!-- MIT: http://code.google.com/p/html5shiv/ -->
              <exclude>**/html5shiv.js</exclude>
              <!-- MIT http://jquery.org/license -->
              <exclude>**/jquery.min.js</exclude>
              <!-- vector graphics -->
              <exclude>**/*.vm</exclude>
              <!-- apache doxia generated -->
              <exclude>**/control</exclude>
              <exclude>**/conffile</exclude>
              <exclude>docs/*</exclude>
              <!-- auto-gen docs -->
              <!--It don't like freebsd license-->
              <exclude>**/src/site/resources/css/freebsd_docbook.css</exclude>
              <!--  exclude source control files -->
              <exclude>.git/**</exclude>
              <exclude>.svn/**</exclude>
            </excludes>
          </configuration>
        </plugin>
      <plugin>
          <artifactId>maven-assembly-plugin</artifactId>
          <version>${maven.assembly.version}</version>
          <configuration>
            <!--Defer to the hbase-assembly sub-module.  It
             does all assembly-->
            <skipAssembly>true</skipAssembly>
            <!--Do not attach assembly to project.-->
            <attach>false</attach>
          </configuration>
      </plugin>
      </plugins>
    </pluginManagement>
    <plugins>
      <!-- parent-module only plugins -->
      <plugin>
        <groupId>org.codehaus.mojo</groupId>
        <artifactId>xml-maven-plugin</artifactId>
        <version>1.0</version>
        <inherited>false</inherited>
        <executions>
          <execution>
            <!-- Run the hbase-default.xml through a stylesheet so can show it in doc-->
            <goals>
              <goal>transform</goal>
            </goals>
            <phase>pre-site</phase>
          </execution>
        </executions>
        <configuration>
          <transformationSets>
            <transformationSet>
              <!--Reaching up and over into common sub-module for hbase-default.xml-->
              <dir>${basedir}/hbase-common/src/main/resources/</dir>
              <includes>
                <include>hbase-default.xml</include>
              </includes>
              <stylesheet>${basedir}/src/main/xslt/configuration_to_docbook_section.xsl</stylesheet>
              <outputDir>${basedir}/target/docbkx</outputDir>
            </transformationSet>
          </transformationSets>
        </configuration>
      </plugin>
      <!-- Special configuration for findbugs just in the parent so
      the filter file location can be more general (see definition in pluginManagement) -->
      <plugin>
        <groupId>org.codehaus.mojo</groupId>
        <artifactId>findbugs-maven-plugin</artifactId>
        <executions>
          <execution>
            <inherited>false</inherited>
            <goals>
              <goal>findbugs</goal>
            </goals>
            <configuration>
              <excludeFilterFile>${basedir}/dev-support/findbugs-exclude.xml</excludeFilterFile>
            </configuration>
          </execution>
        </executions>
      </plugin>
      <!--Build the documentation.  We build it twice.  Once as a single page and then
           again as multipage.-->
      <plugin>
        <groupId>com.agilejava.docbkx</groupId>
        <artifactId>docbkx-maven-plugin</artifactId>
        <version>2.0.14</version>
        <inherited>false</inherited>
        <dependencies>
          <dependency>
            <groupId>org.docbook</groupId>
            <artifactId>docbook-xml</artifactId>
            <version>4.4</version>
            <scope>runtime</scope>
          </dependency>
        </dependencies>
        <configuration>
          <sourceDirectory>${basedir}/src/main/docbkx</sourceDirectory>
          <xincludeSupported>true</xincludeSupported>
          <useIdAsFilename>true</useIdAsFilename>
          <sectionAutolabelMaxDepth>100</sectionAutolabelMaxDepth>
          <sectionAutolabel>true</sectionAutolabel>
          <sectionLabelIncludesComponentLabel>true</sectionLabelIncludesComponentLabel>
          <htmlCustomization>${basedir}/src/main/docbkx/customization.xsl</htmlCustomization>
          <tocMaxDepth>2</tocMaxDepth>
          <insertXrefPageNumber>yes</insertXrefPageNumber>
          <targetDirectory>${basedir}/target/docbkx</targetDirectory>
          <chunkerOutputEncoding>UTF-8</chunkerOutputEncoding>
        </configuration>
        <executions>
          <execution>
            <id>multipage</id>
            <goals>
              <goal>generate-html</goal>
            </goals>
            <phase>pre-site</phase>
            <configuration>
              <navigShowtitles>true</navigShowtitles>
              <chunkedOutput>true</chunkedOutput>
              <imgSrcPath>../images/</imgSrcPath>
              <htmlStylesheet>../css/freebsd_docbook.css</htmlStylesheet>
            </configuration>
          </execution>
          <execution>
            <id>onepage</id>
            <goals>
              <goal>generate-html</goal>
            </goals>
            <phase>pre-site</phase>
            <configuration>
              <imgSrcPath>images/</imgSrcPath>
              <htmlStylesheet>css/freebsd_docbook.css</htmlStylesheet>
            </configuration>
          </execution>
        </executions>
      </plugin>
      <plugin>
        <groupId>org.apache.maven.plugins</groupId>
        <artifactId>maven-resources-plugin</artifactId>
        <version>${maven.resources.plugin.version}</version>
        <!--$NO-MVN-MAN-VER$ -->
        <inherited>false</inherited>
        <executions>
          <execution>
            <id>copy-javadocs</id>
            <goals>
              <goal>copy-resources</goal>
            </goals>
            <phase>site</phase>
            <configuration>
              <outputDirectory>target/site/apidocs</outputDirectory>
              <resources>
                <resource>
                  <directory>${basedir}/target/apidocs</directory>
                  <includes>
                    <include>**/**</include>
                  </includes>
                </resource>
              </resources>
            </configuration>
          </execution>
          <execution>
            <id>copy-docbkx</id>
            <goals>
              <goal>copy-resources</goal>
            </goals>
            <phase>site</phase>
            <configuration>
              <outputDirectory>target/site</outputDirectory>
              <resources>
                <resource>
                  <directory>${basedir}/target/docbkx</directory>
                  <includes>
                    <include>**/**</include>
                  </includes>
                </resource>
              </resources>
            </configuration>
          </execution>
        </executions>
        <configuration>
          <escapeString>\</escapeString>
        </configuration>
      </plugin>
      <plugin>
        <groupId>org.apache.maven.plugins</groupId>
        <artifactId>maven-site-plugin</artifactId>
        <version>${maven.site.version}</version>
        <inherited>false</inherited>
        <dependencies>
          <dependency>
            <!-- add support for ssh/scp -->
            <groupId>org.apache.maven.wagon</groupId>
            <artifactId>wagon-ssh</artifactId>
            <version>2.2</version>
          </dependency>
        </dependencies>
        <configuration>
            <siteDirectory>${basedir}/src/main/site</siteDirectory>
          <inputEncoding>UTF-8</inputEncoding>
          <outputEncoding>UTF-8</outputEncoding>
          <templateFile>${basedir}/src/main/site/site.vm</templateFile>
        </configuration>
      </plugin>
    </plugins>
  </build>
  <properties>
    <tar.name>${project.build.finalName}.tar.gz</tar.name>
    <maven.build.timestamp.format>
      yyyy-MM-dd'T'HH:mm
    </maven.build.timestamp.format>
    <buildDate>${maven.build.timestamp}</buildDate>
    <compileSource>1.6</compileSource>
    <!-- Dependencies -->
    <hadoop-two.version>2.0.2-alpha</hadoop-two.version>
    <hadoop-one.version>1.1.2</hadoop-one.version>
    <commons-cli.version>1.2</commons-cli.version>
    <commons-codec.version>1.7</commons-codec.version>
    <!-- pretty outdated -->
    <commons-io.version>2.4</commons-io.version>
    <commons-lang.version>2.6</commons-lang.version>
    <commons-logging.version>1.1.1</commons-logging.version>
    <commons-math.version>2.1</commons-math.version>
    <metrics-core.version>2.1.2</metrics-core.version>
    <guava.version>12.0.1</guava.version>
    <jackson.version>1.8.8</jackson.version>
    <jasper.version>5.5.23</jasper.version>
    <jaxb-api.version>2.1</jaxb-api.version>
    <jetty.version>6.1.26</jetty.version>
    <jetty.jspapi.version>6.1.14</jetty.jspapi.version>
    <jersey.version>1.8</jersey.version>
    <jruby.version>1.6.8</jruby.version>
    <junit.version>4.11</junit.version>
    <htrace.version>1.50</htrace.version>
    <slf4j.version>1.4.3</slf4j.version>
    <log4j.version>1.2.17</log4j.version>
    <mockito-all.version>1.9.0</mockito-all.version>
    <protobuf.version>2.4.1</protobuf.version>
    <stax-api.version>1.0.1</stax-api.version>
    <thrift.version>0.9.0</thrift.version>
    <zookeeper.version>3.4.5</zookeeper.version>
    <hadoop-snappy.version>0.0.1-SNAPSHOT</hadoop-snappy.version>
    <clover.version>3.1.11</clover.version>
    <jamon-runtime.version>2.3.1</jamon-runtime.version>
    <jettison.version>1.3.1</jettison.version>
    <netty.version>3.5.9.Final</netty.version>
    <!-- Plugin Dependencies -->
    <maven.assembly.version>2.4</maven.assembly.version>
    <maven.antrun.version>1.6</maven.antrun.version>
    <jamon.plugin.version>2.3.4</jamon.plugin.version>
    <findbugs-maven-plugin.version>2.5.2</findbugs-maven-plugin.version>
    <findbugs-annotations>1.3.9-1</findbugs-annotations>
    <maven.site.version>3.2</maven.site.version>
    <javadoc.version>2.9</javadoc.version>
    <maven.resources.plugin.version>2.6</maven.resources.plugin.version>
    <!-- General Packaging -->
    <package.prefix>/usr</package.prefix>
    <package.conf.dir>/etc/hbase</package.conf.dir>
    <package.log.dir>/var/log/hbase</package.log.dir>
    <package.pid.dir>/var/run/hbase</package.pid.dir>
    <package.release>1</package.release>
    <final.name>${project.artifactId}-${project.version}</final.name>
    <!-- Intraproject jar naming properties -->
    <!-- TODO this is pretty ugly, but works for the moment.
      Modules are pretty heavy-weight things, so doing this work isn't too bad. -->
    <server.test.jar>hbase-server-${project.version}-tests.jar</server.test.jar>
    <common.test.jar>hbase-common-${project.version}-tests.jar</common.test.jar>
    <it.test.jar>hbase-it-${project.version}-tests.jar</it.test.jar>
    <surefire.version>2.12-TRUNK-HBASE-2</surefire.version>
    <surefire.provider>surefire-junit47</surefire.provider>
    <!-- default: run small & medium, medium with 2 threads -->
    <surefire.skipFirstPart>false</surefire.skipFirstPart>
    <surefire.skipSecondPart>false</surefire.skipSecondPart>
    <surefire.firstPartForkMode>once</surefire.firstPartForkMode>
    <surefire.firstPartParallel>classes</surefire.firstPartParallel>
    <surefire.firstPartThreadCount>1</surefire.firstPartThreadCount>
    <surefire.secondPartThreadCount>2</surefire.secondPartThreadCount>
    <surefire.firstPartGroups>org.apache.hadoop.hbase.SmallTests</surefire.firstPartGroups>
    <surefire.secondPartGroups>org.apache.hadoop.hbase.MediumTests</surefire.secondPartGroups>
    <test.output.tofile>true</test.output.tofile>
    <surefire.timeout>1800</surefire.timeout>
  </properties>
  <!-- Sorted by groups of dependencies then groupId and artifactId -->
  <dependencyManagement>
    <dependencies>
      <!--
      Note: There are a few exclusions to prevent duplicate code in different jars to be included:
        * org.mortbay.jetty:servlet-api, javax.servlet:servlet-api: These are excluded because they are
          the same implementations. I chose org.mortbay.jetty:servlet-api-2.5 instead, which is a third
          implementation of the same, because Hadoop also uses this version
        * javax.servlet:jsp-api in favour of org.mortbay.jetty:jsp-api-2.1
        * javax.xml.stream:stax-api in favour of stax:stax-api
        -->
      <!-- Intra-module dependencies -->
      <dependency>
        <groupId>org.apache.hbase</groupId>
        <artifactId>hbase-common</artifactId>
        <version>${project.version}</version>
      </dependency>
      <dependency>
        <groupId>org.apache.hbase</groupId>
        <artifactId>hbase-common</artifactId>
        <version>${project.version}</version>
        <type>test-jar</type>
        <scope>test</scope>
      </dependency>
      <dependency>
        <groupId>org.apache.hbase</groupId>
        <artifactId>hbase-protocol</artifactId>
        <version>${project.version}</version>
      </dependency>
      <dependency>
        <groupId>org.apache.hbase</groupId>
        <artifactId>hbase-hadoop-compat</artifactId>
        <version>${project.version}</version>
      </dependency>
      <dependency>
        <groupId>org.apache.hbase</groupId>
        <artifactId>hbase-hadoop-compat</artifactId>
        <version>${project.version}</version>
        <type>test-jar</type>
        <scope>test</scope>
      </dependency>
      <dependency>
        <groupId>org.apache.hbase</groupId>
        <artifactId>${compat.module}</artifactId>
        <version>${project.version}</version>
      </dependency>
      <dependency>
        <groupId>org.apache.hbase</groupId>
        <artifactId>${compat.module}</artifactId>
        <version>${project.version}</version>
        <type>test-jar</type>
        <scope>test</scope>
      </dependency>
      <dependency>
        <artifactId>hbase-server</artifactId>
        <groupId>org.apache.hbase</groupId>
        <version>${project.version}</version>
      </dependency>
      <dependency>
        <artifactId>hbase-server</artifactId>
        <groupId>org.apache.hbase</groupId>
        <version>${project.version}</version>
        <type>test-jar</type>
        <scope>test</scope>
      </dependency>
      <dependency>
        <groupId>org.apache.hbase</groupId>
        <artifactId>hbase-prefix-tree</artifactId>
        <version>${project.version}</version>
        <!-- unfortunately, runtime scope causes Eclipse to give compile time access which isn't
          needed, however it is apparently needed to run things within Eclipse -->
        <scope>runtime</scope>
      </dependency>
      <dependency>
        <artifactId>hbase-examples</artifactId>
        <groupId>org.apache.hbase</groupId>
        <version>${project.version}</version>
      </dependency>
      <dependency>
        <artifactId>hbase-it</artifactId>
        <groupId>org.apache.hbase</groupId>
        <version>${project.version}</version>
        <type>test-jar</type>
        <scope>test</scope>
      </dependency>
      <dependency>
        <artifactId>hbase-client</artifactId>
        <groupId>org.apache.hbase</groupId>
        <version>${project.version}</version>
      </dependency>
      <!-- General dependencies -->
      <dependency>
        <groupId>io.netty</groupId>
        <artifactId>netty</artifactId>
        <version>${netty.version}</version>
      </dependency>
      <dependency>
        <groupId>org.codehaus.jettison</groupId>
        <artifactId>jettison</artifactId>
        <version>${jettison.version}</version>
      </dependency>
      <dependency>
        <groupId>com.yammer.metrics</groupId>
        <artifactId>metrics-core</artifactId>
        <version>${metrics-core.version}</version>
      </dependency>
      <dependency>
        <groupId>com.google.guava</groupId>
        <artifactId>guava</artifactId>
        <version>${guava.version}</version>
      </dependency>
      <dependency>
        <groupId>commons-cli</groupId>
        <artifactId>commons-cli</artifactId>
        <version>${commons-cli.version}</version>
      </dependency>
      <dependency>
        <groupId>com.github.stephenc.high-scale-lib</groupId>
        <artifactId>high-scale-lib</artifactId>
        <version>1.1.1</version>
      </dependency>
      <dependency>
        <groupId>commons-codec</groupId>
        <artifactId>commons-codec</artifactId>
        <version>${commons-codec.version}</version>
      </dependency>
      <dependency>
        <groupId>commons-io</groupId>
        <artifactId>commons-io</artifactId>
        <version>${commons-io.version}</version>
      </dependency>
      <dependency>
        <groupId>commons-lang</groupId>
        <artifactId>commons-lang</artifactId>
        <version>${commons-lang.version}</version>
      </dependency>
      <dependency>
        <groupId>commons-logging</groupId>
        <artifactId>commons-logging</artifactId>
        <version>${commons-logging.version}</version>
      </dependency>
      <dependency>
        <groupId>org.apache.commons</groupId>
        <artifactId>commons-math</artifactId>
        <version>${commons-math.version}</version>
      </dependency>
      <dependency>
        <groupId>log4j</groupId>
        <artifactId>log4j</artifactId>
        <version>${log4j.version}</version>
      </dependency>
      <dependency>
        <groupId>org.apache.zookeeper</groupId>
        <artifactId>zookeeper</artifactId>
        <version>${zookeeper.version}</version>
        <exclusions>
          <exclusion>
            <groupId>jline</groupId>
            <artifactId>jline</artifactId>
          </exclusion>
          <exclusion>
            <groupId>org.jboss.netty</groupId>
            <artifactId>netty</artifactId>
          </exclusion>
        </exclusions>
      </dependency>
      <dependency>
        <groupId>org.apache.thrift</groupId>
        <artifactId>libthrift</artifactId>
        <version>${thrift.version}</version>
        <exclusions>
          <exclusion>
            <groupId>org.slf4j</groupId>
            <artifactId>slf4j-simple</artifactId>
          </exclusion>
        </exclusions>
      </dependency>
      <dependency>
        <groupId>org.jruby</groupId>
        <artifactId>jruby-complete</artifactId>
        <version>${jruby.version}</version>
      </dependency>
      <dependency>
        <groupId>org.mortbay.jetty</groupId>
        <artifactId>jetty</artifactId>
        <version>${jetty.version}</version>
        <exclusions>
          <exclusion>
            <groupId>org.mortbay.jetty</groupId>
            <artifactId>servlet-api</artifactId>
          </exclusion>
        </exclusions>
      </dependency>
      <dependency>
        <groupId>org.mortbay.jetty</groupId>
        <artifactId>jetty-util</artifactId>
        <version>${jetty.version}</version>
      </dependency>
      <dependency>
        <groupId>org.mortbay.jetty</groupId>
        <artifactId>jsp-2.1</artifactId>
        <version>${jetty.jspapi.version}</version>
        <exclusions>
          <exclusion>
            <groupId>ant</groupId>
            <artifactId>ant</artifactId>
          </exclusion>
        </exclusions>
      </dependency>
      <dependency>
        <groupId>org.mortbay.jetty</groupId>
        <artifactId>jsp-api-2.1</artifactId>
        <version>${jetty.jspapi.version}</version>
      </dependency>
      <dependency>
        <groupId>org.mortbay.jetty</groupId>
        <artifactId>servlet-api-2.5</artifactId>
        <version>${jetty.jspapi.version}</version>
      </dependency>
      <!-- While jackson is also a dependency of jersey it
           can bring in jars from different, incompatible versions. We force
           the same version with these dependencies -->
      <dependency>
        <groupId>org.codehaus.jackson</groupId>
        <artifactId>jackson-core-asl</artifactId>
        <version>${jackson.version}</version>
      </dependency>
      <dependency>
        <groupId>org.codehaus.jackson</groupId>
        <artifactId>jackson-mapper-asl</artifactId>
        <version>${jackson.version}</version>
      </dependency>
      <dependency>
        <groupId>org.codehaus.jackson</groupId>
        <artifactId>jackson-jaxrs</artifactId>
        <version>${jackson.version}</version>
      </dependency>
      <dependency>
        <groupId>org.codehaus.jackson</groupId>
        <artifactId>jackson-xc</artifactId>
        <version>${jackson.version}</version>
      </dependency>
      <dependency>
        <groupId>org.slf4j</groupId>
        <artifactId>slf4j-api</artifactId>
        <version>${slf4j.version}</version>
      </dependency>
      <dependency>
        <groupId>org.slf4j</groupId>
        <artifactId>slf4j-log4j12</artifactId>
        <version>${slf4j.version}</version>
      </dependency>
      <dependency>
        <!--If this is not in the runtime lib, we get odd
      "2009-02-27 11:38:39.504::WARN:  failed jsp
       java.lang.NoSuchFieldError: IS_SECURITY_ENABLED"
       exceptions out of jetty deploying webapps.
       St.Ack Thu May 20 01:04:41 PDT 2010
      -->
        <groupId>tomcat</groupId>
        <artifactId>jasper-compiler</artifactId>
        <version>${jasper.version}</version>
        <scope>runtime</scope>
        <exclusions>
          <exclusion>
            <groupId>javax.servlet</groupId>
            <artifactId>jsp-api</artifactId>
          </exclusion>
          <exclusion>
            <groupId>javax.servlet</groupId>
            <artifactId>servlet-api</artifactId>
          </exclusion>
          <exclusion>
            <groupId>ant</groupId>
            <artifactId>ant</artifactId>
          </exclusion>
        </exclusions>
      </dependency>
      <dependency>
        <groupId>tomcat</groupId>
        <artifactId>jasper-runtime</artifactId>
        <version>${jasper.version}</version>
        <scope>runtime</scope>
        <exclusions>
          <exclusion>
            <groupId>javax.servlet</groupId>
            <artifactId>servlet-api</artifactId>
          </exclusion>
        </exclusions>
      </dependency>
      <dependency>
        <groupId>org.jamon</groupId>
        <artifactId>jamon-runtime</artifactId>
        <version>${jamon-runtime.version}</version>
      </dependency>
      <!-- REST dependencies -->
      <dependency>
        <groupId>com.google.protobuf</groupId>
        <artifactId>protobuf-java</artifactId>
        <version>${protobuf.version}</version>
      </dependency>
      <dependency>
        <groupId>com.sun.jersey</groupId>
        <artifactId>jersey-core</artifactId>
        <version>${jersey.version}</version>
      </dependency>
      <dependency>
        <groupId>com.sun.jersey</groupId>
        <artifactId>jersey-json</artifactId>
        <version>${jersey.version}</version>
      </dependency>
      <dependency>
        <groupId>com.sun.jersey</groupId>
        <artifactId>jersey-server</artifactId>
        <version>${jersey.version}</version>
      </dependency>
      <dependency>
        <groupId>javax.xml.bind</groupId>
        <artifactId>jaxb-api</artifactId>
        <version>${jaxb-api.version}</version>
        <exclusions>
          <exclusion>
            <groupId>javax.xml.stream</groupId>
            <artifactId>stax-api</artifactId>
          </exclusion>
        </exclusions>
      </dependency>
      <dependency>
        <groupId>stax</groupId>
        <artifactId>stax-api</artifactId>
        <version>${stax-api.version}</version>
      </dependency>
      <!-- Test dependencies -->
      <dependency>
        <groupId>junit</groupId>
        <artifactId>junit</artifactId>
        <version>${junit.version}</version>
        <scope>test</scope>
      </dependency>
      <dependency>
        <groupId>org.cloudera.htrace</groupId>
        <artifactId>htrace</artifactId>
        <version>${htrace.version}</version>
      </dependency>
      <dependency>
        <groupId>org.mockito</groupId>
        <artifactId>mockito-all</artifactId>
        <version>${mockito-all.version}</version>
        <scope>test</scope>
      </dependency>
    </dependencies>
  </dependencyManagement>
  <!-- Dependencies needed by subprojects -->
  <dependencies>
    <dependency>
      <groupId>com.github.stephenc.findbugs</groupId>
      <artifactId>findbugs-annotations</artifactId>
      <version>${findbugs-annotations}</version>
      <scope>compile</scope>
    </dependency>
    <!-- Test dependencies -->
    <dependency>
      <groupId>junit</groupId>
      <artifactId>junit</artifactId>
    </dependency>
    <dependency>
      <groupId>org.mockito</groupId>
      <artifactId>mockito-all</artifactId>
    </dependency>
  </dependencies>
  <!--
  To publish, use the following settings.xml file ( placed in ~/.m2/settings.xml )

 <settings>
  <servers>
    <server>
      <id>apache.releases.https</id>
      <username>hbase_committer</username>
      <password>********</password>
    </server>

    <server>
      <id>apache.snapshots.https</id>
      <username>hbase_committer</username>
      <password>********</password>
    </server>

  </servers>
 </settings>

  $ mvn deploy
(or)
  $ mvn -s /my/path/settings.xml deploy

  -->
  <profiles>
    <profile>
      <id>os.linux</id>
      <activation>
        <activeByDefault>false</activeByDefault>
        <os>
          <family>Linux</family>
        </os>
      </activation>
      <properties>
        <build.platform>${os.name}-${os.arch}-${sun.arch.data.model}</build.platform>
      </properties>
    </profile>
    <profile>
      <id>os.mac</id>
      <activation>
        <os>
          <family>Mac</family>
        </os>
      </activation>
      <properties>
        <build.platform>Mac_OS_X-${sun.arch.data.model}</build.platform>
      </properties>
    </profile>
    <profile>
      <id>os.windows</id>
      <activation>
        <os>
          <family>Windows</family>
        </os>
      </activation>
      <properties>
        <build.platform>cygwin</build.platform>
      </properties>
      <build>
        <pluginManagement>
          <plugins>
            <plugin>
              <groupId>org.apache.maven.plugins</groupId>
              <artifactId>maven-surefire-plugin</artifactId>
              <configuration>
                <argLine>-enableassertions -Xmx1900m -Djava.security.egd=file:/dev/./urandom -Djava.net.preferIPv4Stack=true</argLine>
                <systemProperties>
                  <property>
                    <name>java.net.preferIPv4Stack</name>
                    <value>true</value>
                  </property>
                </systemProperties>
              </configuration>
            </plugin>
          </plugins>
        </pluginManagement>
      </build>
    </profile>
    <!-- this profile should be activated for release builds -->
    <profile>
      <id>release</id>
      <build>
        <plugins>
          <plugin>
            <groupId>org.apache.rat</groupId>
            <artifactId>apache-rat-plugin</artifactId>
            <executions>
              <execution>
                <phase>package</phase>
                <goals>
                  <goal>check</goal>
                </goals>
              </execution>
            </executions>
          </plugin>
        </plugins>
      </build>
    </profile>
    <!-- Dependency management profiles for submodules when building against specific hadoop branches.-->
    <!-- Submodules that need hadoop dependencies should declare
    profiles with activation properties matching the profile here.
    Generally, it should be sufficient to copy the first
    few lines of the profile you want to match.  -->
    <!-- profile against Hadoop 1.0.x: This is the default. -->
    <profile>
      <id>hadoop-1.0</id>
      <activation>
        <property>
          <name>!hadoop.profile</name>
        </property>
      </activation>
      <modules>
        <module>hbase-hadoop1-compat</module>
      </modules>
      <properties>
        <hadoop.version>${hadoop-one.version}</hadoop.version>
        <slf4j.version>1.4.3</slf4j.version>
        <compat.module>hbase-hadoop1-compat</compat.module>
        <assembly.file>src/main/assembly/hadoop-one-compat.xml</assembly.file>
      </properties>
      <dependencyManagement>
        <dependencies>
          <dependency>
            <groupId>org.apache.hadoop</groupId>
            <artifactId>hadoop-core</artifactId>
            <version>${hadoop.version}</version>
            <optional>true</optional>
            <exclusions>
              <exclusion>
                <groupId>hsqldb</groupId>
                <artifactId>hsqldb</artifactId>
              </exclusion>
              <exclusion>
                <groupId>net.sf.kosmosfs</groupId>
                <artifactId>kfs</artifactId>
              </exclusion>
              <exclusion>
                <groupId>org.eclipse.jdt</groupId>
                <artifactId>core</artifactId>
              </exclusion>
              <exclusion>
                <groupId>net.java.dev.jets3t</groupId>
                <artifactId>jets3t</artifactId>
              </exclusion>
              <exclusion>
                <groupId>oro</groupId>
                <artifactId>oro</artifactId>
              </exclusion>
            </exclusions>
          </dependency>
          <dependency>
            <groupId>org.apache.hadoop</groupId>
            <artifactId>hadoop-test</artifactId>
            <version>${hadoop.version}</version>
            <optional>true</optional>
            <scope>test</scope>
          </dependency>
        </dependencies>
      </dependencyManagement>
    </profile>
    <!-- profile for building against Hadoop 2.0.x
    Activate using: mvn -Dhadoop.profile=2.0 -->
    <profile>
      <id>hadoop-2.0</id>
      <activation>
        <property>
          <name>hadoop.profile</name>
          <value>2.0</value>
        </property>
      </activation>
      <modules>
        <module>hbase-hadoop2-compat</module>
      </modules>
      <properties>
        <hadoop.version>${hadoop-two.version}</hadoop.version>
        <slf4j.version>1.6.1</slf4j.version>
        <compat.module>hbase-hadoop2-compat</compat.module>
        <assembly.file>src/main/assembly/hadoop-two-compat.xml</assembly.file>
      </properties>
      <dependencyManagement>
        <dependencies>
          <dependency>
            <groupId>org.apache.hadoop</groupId>
            <artifactId>hadoop-client</artifactId>
            <version>${hadoop-two.version}</version>
            <exclusions>
              <exclusion>
                <!-- We use a newer version of netty -->
                <groupId>org.jboss.netty</groupId>
                <artifactId>netty</artifactId>
              </exclusion>
            </exclusions>
          </dependency>
          <dependency>
            <groupId>org.apache.hadoop</groupId>
            <artifactId>hadoop-annotations</artifactId>
            <version>${hadoop-two.version}</version>
          </dependency>
          <!-- This was marked as test dep in earlier pom, but was scoped compile.
            Where do we actually need it? -->
          <dependency>
            <groupId>org.apache.hadoop</groupId>
            <artifactId>hadoop-minicluster</artifactId>
            <version>${hadoop-two.version}</version>
            <exclusions>
              <exclusion>
                <!-- We use a newer version of netty -->
                <groupId>org.jboss.netty</groupId>
                <artifactId>netty</artifactId>
              </exclusion>
            </exclusions>
          </dependency>
        </dependencies>
      </dependencyManagement>
    </profile>
    <!--
      profile for building against Hadoop 3.0.0. Activate using:
       mvn -Dhadoop.profile=3.0
    -->
    <profile>
      <id>hadoop-3.0</id>
      <activation>
        <property>
          <name>hadoop.profile</name>
          <value>3.0</value>
        </property>
      </activation>
      <properties>
        <slf4j.version>1.6.1</slf4j.version>
        <hadoop.version>3.0.0-SNAPSHOT</hadoop.version>
      </properties>
      <dependencies>
        <dependency>
          <groupId>org.apache.hadoop</groupId>
          <artifactId>hadoop-common</artifactId>
          <version>${hadoop.version}</version>
        </dependency>
        <dependency>
          <groupId>org.apache.hadoop</groupId>
          <artifactId>hadoop-annotations</artifactId>
          <version>${hadoop.version}</version>
        </dependency>
        <!-- test deps for hadoop-0.24 profile -->
        <!-- Says test, but scoped for compile. Which is correct? -->
        <dependency>
          <groupId>org.apache.hadoop</groupId>
          <artifactId>hadoop-minicluster</artifactId>
          <version>${hadoop.version}</version>
          <scope>compile</scope>
        </dependency>
      </dependencies>
    </profile>
    <!-- profiles for the tests
         See as well the properties of the project for the values
         when no profile is active.     -->
    <profile>
      <!-- Use it to launch the tests without parallelisation -->
      <id>nonParallelTests</id>
      <activation>
        <activeByDefault>false</activeByDefault>
      </activation>
      <properties>
        <surefire.firstPartForkMode>always</surefire.firstPartForkMode>
        <surefire.firstPartParallel>none</surefire.firstPartParallel>
        <surefire.firstPartThreadCount>1</surefire.firstPartThreadCount>
      </properties>
    </profile>
    <profile>
      <!-- Use it to launch the tests in parallel in the same JVM  -->
      <id>parallelTests</id>
      <activation>
        <activeByDefault>false</activeByDefault>
      </activation>
      <properties>
        <surefire.firstPartForkMode>once</surefire.firstPartForkMode>
        <surefire.firstPartParallel>classes</surefire.firstPartParallel>
        <surefire.firstPartThreadCount>1</surefire.firstPartThreadCount>
      </properties>
    </profile>
    <profile>
      <!-- Use it to launch the tests in the same JVM  -->
      <id>singleJVMTests</id>
      <activation>
        <activeByDefault>false</activeByDefault>
      </activation>
      <properties>
        <surefire.firstPartForkMode>once</surefire.firstPartForkMode>
        <surefire.firstPartParallel>none</surefire.firstPartParallel>
        <surefire.firstPartThreadCount>1</surefire.firstPartThreadCount>
        <surefire.skipFirstPart>false</surefire.skipFirstPart>
        <surefire.skipSecondPart>true</surefire.skipSecondPart>
        <surefire.firstPartGroups/>
      </properties>
    </profile>
    <profile>
      <!-- Use it to launch small tests only -->
      <id>runSmallTests</id>
      <activation>
        <activeByDefault>false</activeByDefault>
      </activation>
      <properties>
        <surefire.firstPartForkMode>once</surefire.firstPartForkMode>
        <surefire.firstPartParallel>none</surefire.firstPartParallel>
        <surefire.firstPartThreadCount>1</surefire.firstPartThreadCount>
        <surefire.skipFirstPart>false</surefire.skipFirstPart>
        <surefire.skipSecondPart>true</surefire.skipSecondPart>
        <surefire.firstPartGroups>org.apache.hadoop.hbase.SmallTests</surefire.firstPartGroups>
        <surefire.secondPartGroups/>
      </properties>
    </profile>
    <profile>
      <!-- Use it to launch medium tests only -->
      <id>runMediumTests</id>
      <activation>
        <activeByDefault>false</activeByDefault>
      </activation>
      <properties>
        <surefire.firstPartForkMode>always</surefire.firstPartForkMode>
        <surefire.skipFirstPart>false</surefire.skipFirstPart>
        <surefire.skipSecondPart>true</surefire.skipSecondPart>
        <surefire.firstPartGroups>org.apache.hadoop.hbase.MediumTests</surefire.firstPartGroups>
        <surefire.secondPartGroups/>
      </properties>
    </profile>
    <profile>
      <!-- Use it to launch large tests only -->
      <id>runLargeTests</id>
      <activation>
        <activeByDefault>false</activeByDefault>
      </activation>
      <properties>
        <surefire.firstPartForkMode>always</surefire.firstPartForkMode>
        <surefire.skipFirstPart>false</surefire.skipFirstPart>
        <surefire.skipSecondPart>true</surefire.skipSecondPart>
        <surefire.firstPartGroups>org.apache.hadoop.hbase.LargeTests</surefire.firstPartGroups>
        <surefire.secondPartGroups/>
      </properties>
    </profile>
    <profile>
      <!-- Use it to launch small & medium tests -->
      <id>runDevTests</id>
      <activation>
        <activeByDefault>false</activeByDefault>
      </activation>
      <properties>
        <surefire.firstPartForkMode>once</surefire.firstPartForkMode>
        <surefire.firstPartParallel>none</surefire.firstPartParallel>
        <surefire.firstPartThreadCount>1</surefire.firstPartThreadCount>
        <surefire.skipFirstPart>false</surefire.skipFirstPart>
        <surefire.skipSecondPart>false</surefire.skipSecondPart>
        <surefire.firstPartGroups>org.apache.hadoop.hbase.SmallTests</surefire.firstPartGroups>
        <surefire.secondPartGroups>org.apache.hadoop.hbase.MediumTests</surefire.secondPartGroups>
      </properties>
    </profile>
    <profile>
      <!-- Use it to launch all tests -->
      <id>runAllTests</id>
      <activation>
        <activeByDefault>false</activeByDefault>
      </activation>
      <properties>
        <surefire.firstPartForkMode>once</surefire.firstPartForkMode>
        <surefire.firstPartParallel>none</surefire.firstPartParallel>
        <surefire.firstPartThreadCount>1</surefire.firstPartThreadCount>
        <surefire.secondPartThreadCount>5</surefire.secondPartThreadCount>
        <surefire.skipFirstPart>false</surefire.skipFirstPart>
        <surefire.skipSecondPart>false</surefire.skipSecondPart>
        <surefire.firstPartGroups>org.apache.hadoop.hbase.SmallTests</surefire.firstPartGroups>
        <surefire.secondPartGroups>org.apache.hadoop.hbase.MediumTests,org.apache.hadoop.hbase.LargeTests</surefire.secondPartGroups>
      </properties>
    </profile>
    <profile>
      <!-- Use it to launch tests locally-->
      <id>localTests</id>
      <activation>
        <property>
          <name>test</name>
        </property>
      </activation>
      <properties>
        <surefire.provider>surefire-junit4</surefire.provider>
        <surefire.firstPartForkMode>always</surefire.firstPartForkMode>
        <surefire.skipFirstPart>false</surefire.skipFirstPart>
        <surefire.skipSecondPart>true</surefire.skipSecondPart>
        <surefire.firstPartGroups/>
      </properties>
    </profile>
    <!-- Profile for running clover. You need to have a clover license under ~/.clover.license for ${clover.version}
         or you can provide the license with -Dmaven.clover.licenseLocation=/path/to/license. Committers can find
         the license under https://svn.apache.org/repos/private/committers/donated-licenses/clover/
         Note that clover 2.6.3 does not run with maven 3, so you have to use maven2. The report will be generated
         under target/site/clover/index.html when you run
         MAVEN_OPTS=-Xmx2048m mvn clean test -Pclover site -->
    <profile>
      <id>clover</id>
      <activation>
        <activeByDefault>false</activeByDefault>
        <property>
          <name>clover</name>
        </property>
      </activation>
      <properties>
        <maven.clover.licenseLocation>${user.home}/.clover.license</maven.clover.licenseLocation>
<<<<<<< HEAD
        <!--<clover.version>${clover.version}</clover.version>-->
=======
        <!-- <clover.version>3.0.5</clover.version> -->
>>>>>>> f8dc5c15
      </properties>
      <!-- This dependency is badly needed to be able to download clover.jar using
           dependency:copy-dependencies Maven goal. Otherwize this does not work for some reason.
           Also that does not work if the clover dependency is placed into "dependencyManagement"
           section. -->
      <dependencies>
          <dependency>
              <groupId>com.cenqua.clover</groupId>
              <artifactId>clover</artifactId>
              <version>${clover.version}</version>
          </dependency>
      </dependencies>
      <build>
        <plugins>
          <plugin>
            <groupId>com.atlassian.maven.plugins</groupId>
            <artifactId>maven-clover2-plugin</artifactId>
            <version>${clover.version}</version>
            <configuration>
              <includesAllSourceRoots>true</includesAllSourceRoots>
              <includesTestSourceRoots>true</includesTestSourceRoots>
              <targetPercentage>50%</targetPercentage>
              <generateHtml>true</generateHtml>
              <generateXml>true</generateXml>
              <excludes>
                <exclude>**/generated/**</exclude>
              </excludes>
            </configuration>
            <executions>
              <execution>
                <id>clover-setup</id>
                <phase>process-sources</phase>
                <goals>
                  <goal>setup</goal>
                </goals>
              </execution>
              <execution>
                <id>clover</id>
                <phase>site</phase>
                <goals>
                  <goal>clover</goal>
                </goals>
              </execution>
            </executions>
          </plugin>
        </plugins>
      </build>
    </profile>
  </profiles>
  <!-- See http://jira.codehaus.org/browse/MSITE-443 why the settings need to be here and not in pluginManagement. -->
  <reporting>
    <plugins>
      <plugin>
        <artifactId>maven-project-info-reports-plugin</artifactId>
        <version>2.6</version>
        <reportSets>
          <reportSet>
            <reports>
              <report>project-team</report>
              <report>mailing-list</report>
              <report>cim</report>
              <report>issue-tracking</report>
              <report>license</report>
              <report>scm</report>
              <report>index</report>
            </reports>
          </reportSet>
        </reportSets>
        <configuration>
          <dependencyLocationsEnabled>false</dependencyLocationsEnabled>
        </configuration>
      </plugin>
      <plugin>
        <groupId>org.apache.maven.plugins</groupId>
        <artifactId>maven-jxr-plugin</artifactId>
        <version>2.3</version>
        <configuration>
          <aggregate>true</aggregate>
          <linkJavadoc>true</linkJavadoc>
          <javadocDir>${basedir}/target/site/apidocs</javadocDir>
          <reportOutputDirectory>${basedir}/target/site/xref</reportOutputDirectory>
          <destDir>${basedir}/target/site/xref</destDir>
          <excludes>
            <exclude>**/generated/**</exclude>
          </excludes>
        </configuration>
      </plugin>
    </plugins>
  </reporting>
  <distributionManagement>
    <site>
      <id>hbase.apache.org</id>
      <name>HBase Website at hbase.apache.org</name>
      <!-- On why this is the tmp dir and not hbase.apache.org, see
               https://issues.apache.org/jira/browse/HBASE-7593?focusedCommentId=13555866&page=com.atlassian.jira.plugin.system.issuetabpanels:comment-tabpanel#comment-13555866
               -->
      <url>file:///tmp</url>
    </site>
  </distributionManagement>
</project><|MERGE_RESOLUTION|>--- conflicted
+++ resolved
@@ -1710,11 +1710,7 @@
       </activation>
       <properties>
         <maven.clover.licenseLocation>${user.home}/.clover.license</maven.clover.licenseLocation>
-<<<<<<< HEAD
-        <!--<clover.version>${clover.version}</clover.version>-->
-=======
         <!-- <clover.version>3.0.5</clover.version> -->
->>>>>>> f8dc5c15
       </properties>
       <!-- This dependency is badly needed to be able to download clover.jar using
            dependency:copy-dependencies Maven goal. Otherwize this does not work for some reason.
