<?xml version="1.0" encoding="UTF-8"?>
<project xmlns="http://maven.apache.org/POM/4.0.0" xmlns:xsi="http://www.w3.org/2001/XMLSchema-instance" xsi:schemaLocation="http://maven.apache.org/POM/4.0.0 http://maven.apache.org/maven-v4_0_0.xsd">
  <!--
/**
 * Licensed to the Apache Software Foundation (ASF) under one
 * or more contributor license agreements.  See the NOTICE file
 * distributed with this work for additional information
 * regarding copyright ownership.  The ASF licenses this file
 * to you under the Apache License, Version 2.0 (the
 * "License"); you may not use this file except in compliance
 * with the License.  You may obtain a copy of the License at
 *
 *     http://www.apache.org/licenses/LICENSE-2.0
 *
 * Unless required by applicable law or agreed to in writing, software
 * distributed under the License is distributed on an "AS IS" BASIS,
 * WITHOUT WARRANTIES OR CONDITIONS OF ANY KIND, either express or implied.
 * See the License for the specific language governing permissions and
 * limitations under the License.
 */


  ON MVN COMPILE NOT WORKING

  If you wondering why 'mvn compile' does not work building HBase
  (in particular, if you are doing it for the first time), instead do
  'mvn package'.  If you are interested in the full story, see
  https://issues.apache.org/jira/browse/HBASE-6795.

-->
  <modelVersion>4.0.0</modelVersion>
  <parent>
    <groupId>org.apache</groupId>
    <artifactId>apache</artifactId>
    <version>12</version>
    <relativePath/>
    <!-- no parent resolution -->
  </parent>
  <groupId>org.apache.hbase</groupId>
  <artifactId>hbase</artifactId>
  <packaging>pom</packaging>
  <version>0.97.0-SNAPSHOT</version>
  <name>HBase</name>
  <description>
    Apache HBase is the Hadoop database. Use it when you need
    random, realtime read/write access to your Big Data.
    This project's goal is the hosting of very large tables -- billions of rows X millions of columns -- atop clusters
    of commodity hardware.
  </description>
  <url>http://hbase.apache.org</url>
  <modules>
    <module>hbase-server</module>
    <module>hbase-thrift</module>
    <module>hbase-shell</module>
    <module>hbase-protocol</module>
    <module>hbase-client</module>
    <module>hbase-hadoop-compat</module>
    <module>hbase-common</module>
    <module>hbase-it</module>
    <module>hbase-examples</module>
    <module>hbase-prefix-tree</module>
    <module>hbase-assembly</module>
    <module>hbase-testing-util</module>
  </modules>
  <scm>
    <connection>scm:svn:http://svn.apache.org/repos/asf/hbase/trunk</connection>
    <developerConnection>scm:svn:https://svn.apache.org/repos/asf/hbase/trunk</developerConnection>
    <url>http://svn.apache.org/viewvc/hbase/trunk</url>
  </scm>
  <issueManagement>
    <system>JIRA</system>
    <url>http://issues.apache.org/jira/browse/HBASE</url>
  </issueManagement>
  <ciManagement>
    <system>hudson</system>
    <url>http://hudson.zones.apache.org/hudson/view/HBase/job/HBase-TRUNK/</url>
  </ciManagement>
  <mailingLists>
    <mailingList>
      <name>User List</name>
      <subscribe>user-subscribe@hbase.apache.org</subscribe>
      <unsubscribe>user-unsubscribe@hbase.apache.org</unsubscribe>
      <post>user@hbase.apache.org</post>
      <archive>http://mail-archives.apache.org/mod_mbox/hbase-user/</archive>
      <otherArchives>
        <otherArchive>http://dir.gmane.org/gmane.comp.java.hadoop.hbase.user</otherArchive>
        <otherArchive>http://search-hadoop.com/?q=&amp;fc_project=HBase</otherArchive>
      </otherArchives>
    </mailingList>
    <mailingList>
      <name>Developer List</name>
      <subscribe>dev-subscribe@hbase.apache.org</subscribe>
      <unsubscribe>dev-unsubscribe@hbase.apache.org</unsubscribe>
      <post>dev@hbase.apache.org</post>
      <archive>http://mail-archives.apache.org/mod_mbox/hbase-dev/</archive>
      <otherArchives>
        <otherArchive>http://dir.gmane.org/gmane.comp.java.hadoop.hbase.devel</otherArchive>
        <otherArchive>http://search-hadoop.com/?q=&amp;fc_project=HBase</otherArchive>
      </otherArchives>
    </mailingList>
    <mailingList>
      <name>Commits List</name>
      <subscribe>commits-subscribe@hbase.apache.org</subscribe>
      <unsubscribe>commits-unsubscribe@hbase.apache.org</unsubscribe>
      <archive>http://mail-archives.apache.org/mod_mbox/hbase-commits/</archive>
    </mailingList>
    <mailingList>
      <name>Issues List</name>
      <subscribe>issues-subscribe@hbase.apache.org</subscribe>
      <unsubscribe>issues-unsubscribe@hbase.apache.org</unsubscribe>
      <archive>http://mail-archives.apache.org/mod_mbox/hbase-issues/</archive>
    </mailingList>
    <mailingList>
      <name>Builds List</name>
      <subscribe>builds-subscribe@hbase.apache.org</subscribe>
      <unsubscribe>builds-unsubscribe@hbase.apache.org</unsubscribe>
      <archive>http://mail-archives.apache.org/mod_mbox/hbase-builds/</archive>
    </mailingList>
  </mailingLists>
  <developers>
    <developer>
      <id>acube123</id>
      <name>Amitanand S. Aiyer</name>
      <email>acube123@apache.org</email>
      <timezone>-8</timezone>
      <organization>Facebook</organization>
      <organizationUrl>http://www.facebook.com</organizationUrl>
    </developer>
    <developer>
      <id>apurtell</id>
      <name>Andrew Purtell</name>
      <email>apurtell@apache.org</email>
      <timezone>-8</timezone>
      <organization>Intel</organization>
      <organizationUrl>http://www.intel.com</organizationUrl>
    </developer>
    <developer>
      <id>anoopsamjohn</id>
      <name>Anoop Sam John</name>
      <email>anoopsamjohn@apache.org</email>
      <timezone>+5</timezone>
      <organization>Intel</organization>
      <organizationUrl>http://www.intel.com</organizationUrl>
    </developer>
    <developer>
      <id>ddas</id>
      <name>Devaraj Das</name>
      <email>ddas@apache.org</email>
      <timezone>-8</timezone>
      <organization>Hortonworks</organization>
      <organizationUrl>http://www.hortonworks.com</organizationUrl>
    </developer>
    <developer>
      <id>dmeil</id>
      <name>Doug Meil</name>
      <email>dmeil@apache.org</email>
      <timezone>-5</timezone>
      <organization>Explorys</organization>
      <organizationUrl>http://www.explorys.com</organizationUrl>
    </developer>
    <developer>
      <id>enis</id>
      <name>Enis Soztutar</name>
      <email>enis@apache.org</email>
      <timezone>-8</timezone>
      <organization>Hortonworks</organization>
      <organizationUrl>http://www.hortonworks.com</organizationUrl>
    </developer>
    <developer>
      <id>garyh</id>
      <name>Gary Helmling</name>
      <email>garyh@apache.org</email>
      <timezone>-8</timezone>
      <organization>Continuuity</organization>
      <organizationUrl>http://www.continuuity.com</organizationUrl>
    </developer>
    <developer>
      <id>gchanan</id>
      <name>Gregory Chanan</name>
      <email>gchanan@apache.org</email>
      <timezone>-8</timezone>
      <organization>Cloudera</organization>
      <organizationUrl>http://www.cloudera.com</organizationUrl>
    </developer>
    <developer>
      <id>jdcryans</id>
      <name>Jean-Daniel Cryans</name>
      <email>jdcryans@apache.org</email>
      <timezone>-8</timezone>
      <organization>Cloudera</organization>
      <organizationUrl>http://www.cloudera.com</organizationUrl>
    </developer>
    <developer>
      <id>jeffreyz</id>
      <name>Jeffrey Zhong</name>
      <email>jeffreyz@apache.org</email>
      <timezone>-8</timezone>
      <organization>Hortonworks</organization>
      <organizationUrl>http://www.hortonworks.com</organizationUrl>
    </developer>
    <developer>
      <id>jyates</id>
      <name>Jesse Yates</name>
      <email>jyates@apache.org</email>
      <timezone>-8</timezone>
      <organization>Salesforce.com</organization>
      <organizationUrl>http://www.salesforce.com/</organizationUrl>
    </developer>
    <developer>
      <id>jgray</id>
      <name>Jonathan Gray</name>
      <email>jgray@fb.com</email>
      <timezone>-8</timezone>
      <organization>Continuuity</organization>
      <organizationUrl>http://www.continuuity.com</organizationUrl>
    </developer>
    <developer>
      <id>jmhsieh</id>
      <name>Jonathan Hsieh</name>
      <email>jmhsieh@apache.org</email>
      <timezone>-8</timezone>
      <organization>Cloudera</organization>
      <organizationUrl>http://www.cloudera.com</organizationUrl>
    </developer>
    <developer>
      <id>jxiang</id>
      <name>Jimmy Xiang</name>
      <email>jxiang@apache.org</email>
      <timezone>-8</timezone>
      <organization>Cloudera</organization>
      <organizationUrl>http://www.cloudera.com</organizationUrl>
    </developer>
    <developer>
      <id>kannan</id>
      <name>Kannan Muthukkaruppan</name>
      <email>kannan@fb.com</email>
      <timezone>-8</timezone>
      <organization>Facebook</organization>
      <organizationUrl>http://www.facebook.com</organizationUrl>
    </developer>
    <developer>
      <id>karthik</id>
      <name>Karthik Ranganathan</name>
      <email>kranganathan@fb.com</email>
      <timezone>-8</timezone>
      <organization>Facebook</organization>
      <organizationUrl>http://www.facebook.com</organizationUrl>
    </developer>
    <developer>
      <id>larsgeorge</id>
      <name>Lars George</name>
      <email>larsgeorge@apache.org</email>
      <timezone>+1</timezone>
      <organization>Cloudera</organization>
      <organizationUrl>http://www.cloudera.com/</organizationUrl>
    </developer>
    <developer>
      <id>larsh</id>
      <name>Lars Hofhansl</name>
      <email>larsh@apache.org</email>
      <timezone>-8</timezone>
      <organization>Salesforce.com</organization>
      <organizationUrl>http://www.salesforce.com/</organizationUrl>
    </developer>
    <developer>
      <id>mbautin</id>
      <name>Mikhail Bautin</name>
      <email>mbautin@apache.org</email>
      <timezone>-8</timezone>
      <organization>Facebook</organization>
      <organizationUrl>http://www.facebook.com</organizationUrl>
    </developer>
    <developer>
      <id>ndimiduk</id>
      <name>Nick Dimiduk</name>
      <email>ndimiduk@apache.org</email>
      <timezone>-8</timezone>
      <organization>Hortonworks</organization>
      <organizationUrl>http://www.hortonworks.com</organizationUrl>
    </developer>
    <developer>
      <id>nspiegelberg</id>
      <name>Nicolas Spiegelberg</name>
      <email>nspiegelberg@fb.com</email>
      <timezone>-8</timezone>
      <organization>Facebook</organization>
      <organizationUrl>http://www.facebook.com</organizationUrl>
    </developer>
    <developer>
      <id>rawson</id>
      <name>Ryan Rawson</name>
      <email>rawson@apache.org</email>
      <timezone>-8</timezone>
      <organization>DrawnToScale</organization>
      <organizationUrl>http://drawntoscale.com/</organizationUrl>
    </developer>
    <developer>
      <id>sershe</id>
      <name>Sergey Shelukhin</name>
      <email>sershe@apache.org</email>
      <timezone>-8</timezone>
      <organization>Hortonworks</organization>
      <organizationUrl>http://www.hortonworks.com</organizationUrl>
    </developer>
    <developer>
      <id>stack</id>
      <name>Michael Stack</name>
      <email>stack@apache.org</email>
      <timezone>-8</timezone>
      <organization>Cloudera</organization>
      <organizationUrl>http://www.cloudera.com/</organizationUrl>
    </developer>
    <developer>
      <id>tedyu</id>
      <name>Ted Yu</name>
      <email>yuzhihong@gmail.com</email>
      <timezone>-8</timezone>
      <organization>Hortonworks</organization>
      <organizationUrl>http://www.hortonworks.com</organizationUrl>
    </developer>
    <developer>
      <id>todd</id>
      <name>Todd Lipcon</name>
      <email>todd@apache.org</email>
      <timezone>-8</timezone>
      <organization>Cloudera</organization>
      <organizationUrl>http://www.cloudera.com</organizationUrl>
    </developer>
    <developer>
      <id>rajeshbabu</id>
      <name>Rajeshbabu Chintaguntla</name>
      <email>rajeshbabu@apache.org</email>
      <timezone>+5</timezone>
      <organization>Huawei</organization>
      <organizationUrl>http://www.huawei.com</organizationUrl>
    </developer>
    <developer>
      <id>ramkrishna</id>
      <name>Ramkrishna S Vasudevan</name>
      <email>ramkrishna@apache.org</email>
      <timezone>+5</timezone>
      <organization>Intel</organization>
      <organizationUrl>http://www.intel.in</organizationUrl>
    </developer>
    <developer>
      <id>liyin</id>
      <name>Liyin Tang</name>
      <email>liyin.tang@fb.com</email>
      <timezone>-8</timezone>
      <organization>Facebook</organization>
      <organizationUrl>http://www.facebook.com</organizationUrl>
    </developer>
    <developer>
      <id>nkeywal</id>
      <name>Nicolas Liochon</name>
      <email>nkeywal@apache.org</email>
      <timezone>+1</timezone>
      <organization>Scaled Risk</organization>
      <organizationUrl>http://www.scaledrisk.com</organizationUrl>
    </developer>
    <developer>
      <id>eclark</id>
      <name>Elliott Clark</name>
      <email>eclark@apache.org</email>
      <timezone>-8</timezone>
      <organization>Cloudera</organization>
      <organizationUrl>http://www.cloudera.com</organizationUrl>
    </developer>
    <developer>
      <id>mbertozzi</id>
      <name>Matteo Bertozzi</name>
      <email>mbertozzi@apache.org</email>
      <timezone>0</timezone>
      <organization>Cloudera</organization>
      <organizationUrl>http://www.cloudera.com</organizationUrl>
    </developer>
    <developer>
      <id>zjushch</id>
      <name>Chunhui Shen</name>
      <email>zjushch@apache.org</email>
      <timezone>+8</timezone>
      <organization>Taobao</organization>
      <organizationUrl>http://www.taobao.com</organizationUrl>
    </developer>
  </developers>
  <repositories>
    <repository>
      <id>apache release</id>
      <url>https://repository.apache.org/content/repositories/releases/</url>
    </repository>
    <repository>
      <id>java.net</id>
      <name>Java.Net</name>
      <url>http://download.java.net/maven/2/</url>
      <snapshots>
        <enabled>false</enabled>
      </snapshots>
      <releases>
        <enabled>true</enabled>
      </releases>
    </repository>
    <repository>
      <id>codehaus</id>
      <name>Codehaus Public</name>
      <url>http://repository.codehaus.org/</url>
      <snapshots>
        <enabled>false</enabled>
      </snapshots>
      <releases>
        <enabled>true</enabled>
      </releases>
    </repository>
    <repository>
      <id>repository.jboss.org</id>
      <url>http://repository.jboss.org/nexus/content/groups/public-jboss/</url>
      <snapshots>
        <enabled>false</enabled>
      </snapshots>
    </repository>
    <repository>
      <id>ghelmling.testing</id>
      <name>Gary Helmling test repo</name>
      <url>http://people.apache.org/~garyh/mvn/</url>
      <snapshots>
        <enabled>true</enabled>
      </snapshots>
      <releases>
        <enabled>true</enabled>
      </releases>
    </repository>
    <repository>
      <id>aws-nexus</id>
      <name>aws-nexus-repo</name>
      <releases>
        <enabled>true</enabled>
        <updatePolicy>always</updatePolicy>
        <checksumPolicy>warn</checksumPolicy>
      </releases>
      <snapshots>
        <enabled>true</enabled>
        <updatePolicy>always</updatePolicy>
        <checksumPolicy>fail</checksumPolicy>
      </snapshots>
      <url>http://ec2-54-235-46-104.compute-1.amazonaws.com:8081/nexus/content/repositories/releases</url>
      <layout>default</layout>
    </repository>
  </repositories>
  <pluginRepositories>
    <pluginRepository>
      <id>ghelmling.testing</id>
      <name>Gary Helmling test repo</name>
      <url>http://people.apache.org/~garyh/mvn/</url>
      <snapshots>
        <enabled>true</enabled>
      </snapshots>
      <releases>
        <enabled>true</enabled>
      </releases>
    </pluginRepository>
    <pluginRepository>
      <id>aws-nexus</id>
      <name>aws-nexus-plugins-repo</name>
      <releases>
        <enabled>true</enabled>
        <updatePolicy>always</updatePolicy>
        <checksumPolicy>warn</checksumPolicy>
      </releases>
      <snapshots>
        <enabled>true</enabled>
        <updatePolicy>always</updatePolicy>
        <checksumPolicy>fail</checksumPolicy>
      </snapshots>
      <url>http://ec2-54-235-46-104.compute-1.amazonaws.com:8081/nexus/content/repositories/releases</url>
      <layout>default</layout>
    </pluginRepository>
  </pluginRepositories>
  <build>
    <pluginManagement>
      <plugins>
        <plugin>
          <groupId>org.apache.maven.plugins</groupId>
          <artifactId>maven-release-plugin</artifactId>
          <version>2.4.1</version>
          <!--Making a release I've been using mvn 3.0 and specifying the apache-release
              profile on the command line as follows:

              $ ~/bin/mvn/bin/mvn  -Papache-release release:perform

              I've also been kiling the release:prepare step mid-way to check the
              release.properties it generates at the top-level.  Sometimes it refers
              to HEAD rather than to the svn branch.
           -->
          <configuration>
            <!--You need this profile. It'll sign your artifacts.
                I'm not sure if this config. actually works though.
                I've been specifying -Papache-release on the command-line
             -->
            <releaseProfiles>apache-release</releaseProfiles>
            <!--This stops our running tests for each stage of maven release.
                But it builds the test jar.  From SUREFIRE-172.
              -->
            <arguments>-Dmaven.test.skip.exec</arguments>
            <pomFileName>pom.xml</pomFileName>
          </configuration>
        </plugin>
        <plugin>
          <artifactId>maven-compiler-plugin</artifactId>
          <version>2.5.1</version>
          <configuration>
            <source>${compileSource}</source>
            <target>${compileSource}</target>
            <showWarnings>true</showWarnings>
            <showDeprecation>false</showDeprecation>
            <compilerArgument>-Xlint:-options</compilerArgument>
          </configuration>
        </plugin>
        <!-- Test oriented plugins -->
        <plugin>
          <artifactId>maven-surefire-plugin</artifactId>
          <version>${surefire.version}</version>
          <dependencies>
            <!-- by default surefire selects dynamically the connector to the unit tests
              tool. We want to use always the same as the different connectors can have different
              bugs and behaviour. -->
            <dependency>
              <groupId>org.apache.maven.surefire</groupId>
              <artifactId>${surefire.provider}</artifactId>
              <version>${surefire.version}</version>
            </dependency>
          </dependencies>
          <!-- Generic testing configuration for all packages -->
          <configuration>
            <failIfNoTests>false</failIfNoTests>
            <skip>${surefire.skipFirstPart}</skip>
            <forkMode>${surefire.firstPartForkMode}</forkMode>
            <parallel>${surefire.firstPartParallel}</parallel>
            <perCoreThreadCount>false</perCoreThreadCount>
            <threadCount>${surefire.firstPartThreadCount}</threadCount>
            <parallel>classes</parallel>
            <!-- surefire hack, if not we're
              using method parallelization class ! -->
            <testFailureIgnore>true</testFailureIgnore>
            <forkedProcessTimeoutInSeconds>${surefire.timeout}</forkedProcessTimeoutInSeconds>
<<<<<<< HEAD
            <argLine>-enableassertions -Xmx3500m -XX:MaxPermSize=100m
              -Djava.security.egd=file:/dev/./urandom -Djava.net.preferIPv4Stack=true</argLine>
=======
            <argLine>-enableassertions -Xmx1900m -XX:MaxPermSize=100m -Djava.security.egd=file:/dev/./urandom -Djava.net.preferIPv4Stack=true -Djava.awt.headless=true</argLine>
>>>>>>> 4b5a9d6c
            <redirectTestOutputToFile>${test.output.tofile}</redirectTestOutputToFile>
          </configuration>
          <executions>
            <execution>
              <id>secondPartTestsExecution</id>
              <phase>test</phase>
              <goals>
                <goal>test</goal>
              </goals>
              <configuration>
                <skip>${surefire.skipSecondPart}</skip>
                <testFailureIgnore>true</testFailureIgnore>
                <forkMode>perThread</forkMode>
                <perCoreThreadCount>false</perCoreThreadCount>
                <threadCount>${surefire.secondPartThreadCount}</threadCount>
                <parallel>classes</parallel>
                <!-- surefire hack, if not we're using method
                  parallelisation class ! -->
                <groups>${surefire.secondPartGroups}</groups>
              </configuration>
            </execution>
          </executions>
        </plugin>
        <plugin>
          <artifactId>maven-surefire-report-plugin</artifactId>
          <version>${surefire.version}</version>
        </plugin>
        <plugin>
          <artifactId>maven-clean-plugin</artifactId>
          <configuration>
            <filesets>
              <fileset>
                <!--dfs tests have build dir hardcoded. Clean it as part of
               clean target-->
                <directory>build</directory>
              </fileset>
            </filesets>
          </configuration>
        </plugin>
        <plugin>
          <groupId>org.codehaus.mojo</groupId>
          <artifactId>findbugs-maven-plugin</artifactId>
          <version>${findbugs-maven-plugin.version}</version>
          <configuration>
            <excludeFilterFile>${project.basedir}/../dev-support/findbugs-exclude.xml</excludeFilterFile>
            <findbugsXmlOutput>true</findbugsXmlOutput>
            <xmlOutput>true</xmlOutput>
            <effort>Max</effort>
          </configuration>
        </plugin>
        <plugin>
          <groupId>org.codehaus.mojo</groupId>
          <artifactId>build-helper-maven-plugin</artifactId>
          <version>1.5</version>
        </plugin>
        <plugin>
          <artifactId>maven-antrun-plugin</artifactId>
          <version>${maven.antrun.version}</version>
        </plugin>
        <plugin>
          <groupId>org.jamon</groupId>
          <artifactId>jamon-maven-plugin</artifactId>
          <version>${jamon.plugin.version}</version>
        </plugin>
        <!-- Make a jar and put the sources in the jar.
        In the parent pom, so submodules will do the right thing. -->
        <plugin>
          <groupId>org.apache.maven.plugins</groupId>
          <artifactId>maven-source-plugin</artifactId>
          <executions>
            <execution>
              <id>attach-sources</id>
              <phase>prepare-package</phase>
              <goals>
                <goal>jar-no-fork</goal>
              </goals>
            </execution>
          </executions>
        </plugin>
        <!-- General configuration for submodules who want to build a test jar -->
        <plugin>
          <groupId>org.apache.maven.plugins</groupId>
          <artifactId>maven-jar-plugin</artifactId>
          <executions>
            <execution>
              <phase>prepare-package</phase>
              <goals>
                  <!--This goal will install a -test.jar when we do install
                      See http://maven.apache.org/guides/mini/guide-attached-tests.html
                   -->
                <goal>test-jar</goal>
              </goals>
            </execution>
          </executions>
          <configuration>
            <excludes>
              <exclude>hbase-site.xml</exclude>
              <exclude>hdfs-site.xml</exclude>
              <exclude>log4j.properties</exclude>
              <exclude>mapred-queues.xml</exclude>
              <exclude>mapred-site.xml</exclude>
              <exclude>zoo.cfg</exclude>
            </excludes>
          </configuration>
        </plugin>
        <!-- General config for eclipse classpath/settings -->
        <plugin>
          <groupId>org.apache.maven.plugins</groupId>
          <artifactId>maven-eclipse-plugin</artifactId>
          <version>2.8</version>
        </plugin>
        <!--This plugin's configuration is used to store Eclipse m2e settings only. It
          has no influence on the Maven build itself. m2e does not provide any safeguards against
          rogue maven plugins that leak classloaders, modify random files inside workspace
          or throw nasty exceptions to fail the build -->
        <!-- Top level doesn't do any specific configuration currently - left to modules
          to decide what they want to bind -->
        <plugin>
          <groupId>org.eclipse.m2e</groupId>
          <artifactId>lifecycle-mapping</artifactId>
          <version>1.0.0</version>
        </plugin>
        <plugin>
          <!-- excludes are inherited -->
          <groupId>org.apache.rat</groupId>
          <artifactId>apache-rat-plugin</artifactId>
          <version>0.8</version>
          <configuration>
            <excludes>
              <exclude>**/*.versionsBackup</exclude>
              <exclude>**/*.log</exclude>
              <exclude>**/.*</exclude>
              <exclude>**/*.tgz</exclude>
              <exclude>**/*.orig</exclude>
              <exclude>**/8e8ab58dcf39412da19833fcd8f687ac</exclude>
              <exclude>**/a6a6562b777440fd9c34885428f5cb61.21e75333ada3d5bafb34bb918f29576c</exclude>
              <exclude>**/.git/**</exclude>
              <exclude>**/.idea/**</exclude>
              <exclude>**/*.iml</exclude>
              <exclude>**/target/**</exclude>
              <exclude>**/CHANGES.txt</exclude>
              <exclude>**/generated/**</exclude>
              <exclude>**/gen-*/**</exclude>
              <exclude>**/conf/*</exclude>
              <exclude>**/*.avpr</exclude>
              <exclude>**/*.svg</exclude>
              <exclude>**/META-INF/services/**</exclude>
              <!-- MIT: https://github.com/twbs/bootstrap/blob/master/LICENSE -->
              <exclude>**/bootstrap-theme.css</exclude>
              <exclude>**/bootstrap-theme.min.css</exclude>
              <!-- MIT http://jquery.org/license -->
              <exclude>**/jquery.min.js</exclude>
              <!-- vector graphics -->
              <exclude>**/*.vm</exclude>
              <!-- apache doxia generated -->
              <exclude>**/control</exclude>
              <exclude>**/conffile</exclude>
              <exclude>docs/*</exclude>
              <exclude>logs/*</exclude>
              <!-- auto-gen docs -->
              <!--It don't like freebsd license-->
              <exclude>**/src/main/site/resources/css/freebsd_docbook.css</exclude>
              <!--  exclude source control files -->
              <exclude>.git/**</exclude>
              <exclude>.svn/**</exclude>
              <exclude>**/.settings/**</exclude>
            </excludes>
          </configuration>
        </plugin>
        <plugin>
          <artifactId>maven-assembly-plugin</artifactId>
          <version>${maven.assembly.version}</version>
          <configuration>
            <!--Defer to the hbase-assembly sub-module.  It
             does all assembly-->
            <skipAssembly>true</skipAssembly>
            <!--Do not attach assembly to project.-->
            <attach>false</attach>
          </configuration>
        </plugin>
      </plugins>
    </pluginManagement>
    <plugins>
      <!-- parent-module only plugins -->
      <plugin>
        <groupId>org.codehaus.mojo</groupId>
        <artifactId>xml-maven-plugin</artifactId>
        <version>1.0</version>
        <inherited>false</inherited>
        <executions>
          <execution>
            <!-- Run the hbase-default.xml through a stylesheet so can show it in doc-->
            <goals>
              <goal>transform</goal>
            </goals>
            <phase>pre-site</phase>
          </execution>
        </executions>
        <configuration>
          <transformationSets>
            <transformationSet>
              <!--Reaching up and over into common sub-module for hbase-default.xml-->
              <dir>${basedir}/hbase-common/src/main/resources/</dir>
              <includes>
                <include>hbase-default.xml</include>
              </includes>
              <stylesheet>${basedir}/src/main/xslt/configuration_to_docbook_section.xsl</stylesheet>
              <outputDir>${basedir}/target/docbkx</outputDir>
            </transformationSet>
          </transformationSets>
        </configuration>
      </plugin>
      <!-- Special configuration for findbugs just in the parent so
      the filter file location can be more general (see definition in pluginManagement) -->
      <plugin>
        <groupId>org.codehaus.mojo</groupId>
        <artifactId>findbugs-maven-plugin</artifactId>
        <executions>
          <execution>
            <inherited>false</inherited>
            <goals>
              <goal>findbugs</goal>
            </goals>
            <configuration>
              <excludeFilterFile>${basedir}/dev-support/findbugs-exclude.xml</excludeFilterFile>
            </configuration>
          </execution>
        </executions>
      </plugin>
      <!--Build the documentation.  We build it twice.  Once as a single page and then
           again as multipage.-->
      <plugin>
        <groupId>com.agilejava.docbkx</groupId>
        <artifactId>docbkx-maven-plugin</artifactId>
        <version>2.0.14</version>
        <inherited>false</inherited>
        <dependencies>
          <dependency>
            <groupId>org.docbook</groupId>
            <artifactId>docbook-xml</artifactId>
            <version>4.4</version>
            <scope>runtime</scope>
          </dependency>
        </dependencies>
        <configuration>
          <sourceDirectory>${basedir}/src/main/docbkx</sourceDirectory>
          <xincludeSupported>true</xincludeSupported>
          <useIdAsFilename>true</useIdAsFilename>
          <sectionAutolabelMaxDepth>100</sectionAutolabelMaxDepth>
          <sectionAutolabel>true</sectionAutolabel>
          <sectionLabelIncludesComponentLabel>true</sectionLabelIncludesComponentLabel>
          <htmlCustomization>${basedir}/src/main/docbkx/customization.xsl</htmlCustomization>
          <tocMaxDepth>2</tocMaxDepth>
          <insertXrefPageNumber>yes</insertXrefPageNumber>
          <targetDirectory>${basedir}/target/docbkx</targetDirectory>
          <chunkerOutputEncoding>UTF-8</chunkerOutputEncoding>
        </configuration>
        <executions>
          <execution>
            <id>multipage</id>
            <goals>
              <goal>generate-html</goal>
            </goals>
            <phase>pre-site</phase>
            <configuration>
              <navigShowtitles>true</navigShowtitles>
              <chunkedOutput>true</chunkedOutput>
              <imgSrcPath>../images/</imgSrcPath>
              <htmlStylesheet>../css/freebsd_docbook.css</htmlStylesheet>
            </configuration>
          </execution>
          <execution>
            <id>onepage</id>
            <goals>
              <goal>generate-html</goal>
            </goals>
            <phase>pre-site</phase>
            <configuration>
              <imgSrcPath>images/</imgSrcPath>
              <htmlStylesheet>css/freebsd_docbook.css</htmlStylesheet>
            </configuration>
          </execution>
        </executions>
      </plugin>
      <plugin>
        <groupId>org.apache.maven.plugins</groupId>
        <artifactId>maven-resources-plugin</artifactId>
        <version>${maven.resources.plugin.version}</version>
        <!--$NO-MVN-MAN-VER$ -->
        <inherited>false</inherited>
        <executions>
          <execution>
            <id>copy-javadocs</id>
            <goals>
              <goal>copy-resources</goal>
            </goals>
            <phase>site</phase>
            <configuration>
              <outputDirectory>target/site/apidocs</outputDirectory>
              <resources>
                <resource>
                  <directory>${basedir}/target/apidocs</directory>
                  <includes>
                    <include>**/**</include>
                  </includes>
                </resource>
              </resources>
            </configuration>
          </execution>
          <execution>
            <id>copy-docbkx</id>
            <goals>
              <goal>copy-resources</goal>
            </goals>
            <phase>site</phase>
            <configuration>
              <outputDirectory>target/site</outputDirectory>
              <resources>
                <resource>
                  <directory>${basedir}/target/docbkx</directory>
                  <includes>
                    <include>**/**</include>
                  </includes>
                </resource>
              </resources>
            </configuration>
          </execution>
        </executions>
        <configuration>
          <escapeString>\</escapeString>
        </configuration>
      </plugin>
      <plugin>
        <groupId>org.apache.maven.plugins</groupId>
        <artifactId>maven-site-plugin</artifactId>
        <version>${maven.site.version}</version>
        <inherited>false</inherited>
        <dependencies>
          <dependency>
            <!-- add support for ssh/scp -->
            <groupId>org.apache.maven.wagon</groupId>
            <artifactId>wagon-ssh</artifactId>
            <version>2.2</version>
          </dependency>
        </dependencies>
        <configuration>
          <siteDirectory>${basedir}/src/main/site</siteDirectory>
          <inputEncoding>UTF-8</inputEncoding>
          <outputEncoding>UTF-8</outputEncoding>
          <templateFile>${basedir}/src/main/site/site.vm</templateFile>
        </configuration>
      </plugin>
    </plugins>
  </build>
  <properties>
    <tar.name>${project.build.finalName}.tar.gz</tar.name>
    <maven.build.timestamp.format>
      yyyy-MM-dd'T'HH:mm
    </maven.build.timestamp.format>
    <buildDate>${maven.build.timestamp}</buildDate>
    <compileSource>1.6</compileSource>
    <!-- Dependencies -->
    <hadoop-two.version>2.2.0</hadoop-two.version>
    <hadoop-one.version>1.2.1</hadoop-one.version>
    <commons-cli.version>1.2</commons-cli.version>
    <commons-codec.version>1.7</commons-codec.version>
    <!-- pretty outdated -->
    <commons-io.version>2.4</commons-io.version>
    <commons-lang.version>2.6</commons-lang.version>
    <commons-logging.version>1.1.1</commons-logging.version>
    <commons-math.version>2.2</commons-math.version>
    <collections.version>3.2.1</collections.version>
    <httpclient.version>3.1</httpclient.version>
    <metrics-core.version>2.1.2</metrics-core.version>
    <guava.version>12.0.1</guava.version>
    <jackson.version>1.8.8</jackson.version>
    <jasper.version>5.5.23</jasper.version>
    <jaxb-api.version>2.2.2</jaxb-api.version>
    <jetty.version>6.1.26</jetty.version>
    <jetty.jspapi.version>6.1.14</jetty.jspapi.version>
    <jersey.version>1.8</jersey.version>
    <jruby.version>1.6.8</jruby.version>
    <junit.version>4.11</junit.version>
    <htrace.version>2.01</htrace.version>
    <log4j.version>1.2.17</log4j.version>
    <mockito-all.version>1.9.0</mockito-all.version>
    <protobuf.version>2.5.0</protobuf.version>
    <stax-api.version>1.0.1</stax-api.version>
    <thrift.version>0.9.0</thrift.version>
    <zookeeper.version>3.4.5</zookeeper.version>
    <slf4j.version>1.6.4</slf4j.version>
    <hadoop-snappy.version>0.0.1-SNAPSHOT</hadoop-snappy.version>
    <clover.version>3.1.11</clover.version>
    <jamon-runtime.version>2.3.1</jamon-runtime.version>
    <jettison.version>1.3.1</jettison.version>
    <netty.version>3.6.6.Final</netty.version>
    <!-- Plugin Dependencies -->
    <maven.assembly.version>2.4</maven.assembly.version>
    <maven.antrun.version>1.6</maven.antrun.version>
    <jamon.plugin.version>2.3.4</jamon.plugin.version>
    <findbugs-maven-plugin.version>2.5.2</findbugs-maven-plugin.version>
    <findbugs-annotations>1.3.9-1</findbugs-annotations>
    <maven.site.version>3.3</maven.site.version>
    <javadoc.version>2.9</javadoc.version>
    <maven.resources.plugin.version>2.6</maven.resources.plugin.version>
    <!-- General Packaging -->
    <package.prefix>/usr</package.prefix>
    <package.conf.dir>/etc/hbase</package.conf.dir>
    <package.log.dir>/var/log/hbase</package.log.dir>
    <package.pid.dir>/var/run/hbase</package.pid.dir>
    <package.release>1</package.release>
    <final.name>${project.artifactId}-${project.version}</final.name>
    <!-- Intraproject jar naming properties -->
    <!-- TODO this is pretty ugly, but works for the moment.
      Modules are pretty heavy-weight things, so doing this work isn't too bad. -->
    <server.test.jar>hbase-server-${project.version}-tests.jar</server.test.jar>
    <common.test.jar>hbase-common-${project.version}-tests.jar</common.test.jar>
    <it.test.jar>hbase-it-${project.version}-tests.jar</it.test.jar>
    <surefire.version>2.12-TRUNK-HBASE-2</surefire.version>
    <surefire.provider>surefire-junit47</surefire.provider>
    <!-- default: run small & medium, medium with 2 threads -->
    <surefire.skipFirstPart>false</surefire.skipFirstPart>
    <surefire.skipSecondPart>false</surefire.skipSecondPart>
    <surefire.firstPartForkMode>once</surefire.firstPartForkMode>
    <surefire.firstPartParallel>classes</surefire.firstPartParallel>
    <surefire.firstPartThreadCount>1</surefire.firstPartThreadCount>
    <surefire.secondPartThreadCount>2</surefire.secondPartThreadCount>
    <surefire.firstPartGroups>org.apache.hadoop.hbase.SmallTests</surefire.firstPartGroups>
    <surefire.secondPartGroups>org.apache.hadoop.hbase.MediumTests</surefire.secondPartGroups>
    <test.output.tofile>true</test.output.tofile>
    <surefire.timeout>1800</surefire.timeout>
  </properties>
  <!-- Sorted by groups of dependencies then groupId and artifactId -->
  <dependencyManagement>
    <dependencies>
      <!--
      Note: There are a few exclusions to prevent duplicate code in different jars to be included:
        * org.mortbay.jetty:servlet-api, javax.servlet:servlet-api: These are excluded because they are
          the same implementations. I chose org.mortbay.jetty:servlet-api-2.5 instead, which is a third
          implementation of the same, because Hadoop also uses this version
        * javax.servlet:jsp-api in favour of org.mortbay.jetty:jsp-api-2.1
        * javax.xml.stream:stax-api in favour of stax:stax-api
        -->
      <!-- Intra-module dependencies -->
      <dependency>
        <groupId>org.apache.hbase</groupId>
        <artifactId>hbase-common</artifactId>
        <version>${project.version}</version>
      </dependency>
      <dependency>
        <groupId>org.apache.hbase</groupId>
        <artifactId>hbase-common</artifactId>
        <version>${project.version}</version>
        <type>test-jar</type>
        <scope>test</scope>
      </dependency>
      <dependency>
        <groupId>org.apache.hbase</groupId>
        <artifactId>hbase-protocol</artifactId>
        <version>${project.version}</version>
      </dependency>
      <dependency>
        <groupId>org.apache.hbase</groupId>
        <artifactId>hbase-hadoop-compat</artifactId>
        <version>${project.version}</version>
      </dependency>
      <dependency>
        <groupId>org.apache.hbase</groupId>
        <artifactId>hbase-hadoop-compat</artifactId>
        <version>${project.version}</version>
        <type>test-jar</type>
        <scope>test</scope>
      </dependency>
      <dependency>
        <groupId>org.apache.hbase</groupId>
        <artifactId>${compat.module}</artifactId>
        <version>${project.version}</version>
      </dependency>
      <dependency>
        <groupId>org.apache.hbase</groupId>
        <artifactId>${compat.module}</artifactId>
        <version>${project.version}</version>
        <type>test-jar</type>
        <scope>test</scope>
      </dependency>
      <dependency>
        <artifactId>hbase-server</artifactId>
        <groupId>org.apache.hbase</groupId>
        <version>${project.version}</version>
      </dependency>
      <dependency>
        <artifactId>hbase-server</artifactId>
        <groupId>org.apache.hbase</groupId>
        <version>${project.version}</version>
        <type>test-jar</type>
        <scope>test</scope>
      </dependency>
      <dependency>
        <artifactId>hbase-shell</artifactId>
        <groupId>org.apache.hbase</groupId>
        <version>${project.version}</version>
      </dependency>
      <dependency>
        <artifactId>hbase-shell</artifactId>
        <groupId>org.apache.hbase</groupId>
        <version>${project.version}</version>
        <type>test-jar</type>
        <scope>test</scope>
      </dependency>
      <dependency>
        <artifactId>hbase-thrift</artifactId>
        <groupId>org.apache.hbase</groupId>
        <version>${project.version}</version>
      </dependency>
      <dependency>
        <artifactId>hbase-thrift</artifactId>
        <groupId>org.apache.hbase</groupId>
        <version>${project.version}</version>
        <type>test-jar</type>
        <scope>test</scope>
      </dependency>
        <dependency>
            <groupId>org.apache.hbase</groupId>
            <artifactId>hbase-testing-util</artifactId>
            <version>${project.version}</version>
            <scope>test</scope>
        </dependency>
      <dependency>
        <groupId>org.apache.hbase</groupId>
        <artifactId>hbase-prefix-tree</artifactId>
        <version>${project.version}</version>
        <!-- unfortunately, runtime scope causes Eclipse to give compile time access which isn't
          needed, however it is apparently needed to run things within Eclipse -->
        <scope>runtime</scope>
      </dependency>
      <dependency>
        <artifactId>hbase-examples</artifactId>
        <groupId>org.apache.hbase</groupId>
        <version>${project.version}</version>
      </dependency>
      <dependency>
        <artifactId>hbase-it</artifactId>
        <groupId>org.apache.hbase</groupId>
        <version>${project.version}</version>
        <type>test-jar</type>
        <scope>test</scope>
      </dependency>
      <dependency>
        <artifactId>hbase-client</artifactId>
        <groupId>org.apache.hbase</groupId>
        <version>${project.version}</version>
      </dependency>
      <!-- General dependencies -->
      <dependency>
        <groupId>org.codehaus.jettison</groupId>
        <artifactId>jettison</artifactId>
        <version>${jettison.version}</version>
      </dependency>
      <dependency>
        <groupId>log4j</groupId>
        <artifactId>log4j</artifactId>
        <version>${log4j.version}</version>
      </dependency>
      <!--This is not used by hbase directly.  Used by thrift,
          yammer and zk.-->
      <dependency>
        <groupId>org.slf4j</groupId>
        <artifactId>slf4j-api</artifactId>
        <version>${slf4j.version}</version>
      </dependency>
      <dependency>
        <groupId>com.yammer.metrics</groupId>
        <artifactId>metrics-core</artifactId>
        <version>${metrics-core.version}</version>
      </dependency>
      <dependency>
        <groupId>com.google.guava</groupId>
        <artifactId>guava</artifactId>
        <version>${guava.version}</version>
      </dependency>
      <dependency>
        <groupId>commons-collections</groupId>
        <artifactId>commons-collections</artifactId>
        <version>${collections.version}</version>
      </dependency>
      <dependency>
        <groupId>commons-httpclient</groupId>
        <artifactId>commons-httpclient</artifactId>
        <version>${httpclient.version}</version>
      </dependency>
      <dependency>
        <groupId>commons-cli</groupId>
        <artifactId>commons-cli</artifactId>
        <version>${commons-cli.version}</version>
      </dependency>
      <dependency>
        <groupId>com.github.stephenc.high-scale-lib</groupId>
        <artifactId>high-scale-lib</artifactId>
        <version>1.1.1</version>
      </dependency>
      <dependency>
        <groupId>commons-codec</groupId>
        <artifactId>commons-codec</artifactId>
        <version>${commons-codec.version}</version>
      </dependency>
      <dependency>
        <groupId>commons-io</groupId>
        <artifactId>commons-io</artifactId>
        <version>${commons-io.version}</version>
      </dependency>
      <dependency>
        <groupId>commons-lang</groupId>
        <artifactId>commons-lang</artifactId>
        <version>${commons-lang.version}</version>
      </dependency>
      <dependency>
        <groupId>commons-logging</groupId>
        <artifactId>commons-logging</artifactId>
        <version>${commons-logging.version}</version>
      </dependency>
      <dependency>
        <groupId>org.apache.commons</groupId>
        <artifactId>commons-math</artifactId>
        <version>${commons-math.version}</version>
      </dependency>
      <dependency>
        <groupId>org.apache.zookeeper</groupId>
        <artifactId>zookeeper</artifactId>
        <version>${zookeeper.version}</version>
        <exclusions>
          <exclusion>
            <groupId>jline</groupId>
            <artifactId>jline</artifactId>
          </exclusion>
          <exclusion>
            <groupId>com.sun.jmx</groupId>
            <artifactId>jmxri</artifactId>
          </exclusion>
          <exclusion>
            <groupId>com.sun.jdmk</groupId>
            <artifactId>jmxtools</artifactId>
          </exclusion>
          <exclusion>
            <groupId>javax.jms</groupId>
            <artifactId>jms</artifactId>
          </exclusion>
          <exclusion>
            <groupId>org.jboss.netty</groupId>
            <artifactId>netty</artifactId>
          </exclusion>
        </exclusions>
      </dependency>
      <dependency>
        <groupId>io.netty</groupId>
        <artifactId>netty</artifactId>
        <version>${netty.version}</version>
      </dependency>
      <dependency>
        <groupId>org.apache.thrift</groupId>
        <artifactId>libthrift</artifactId>
        <version>${thrift.version}</version>
        <exclusions>
          <exclusion>
            <groupId>org.slf4j</groupId>
            <artifactId>slf4j-simple</artifactId>
          </exclusion>
        </exclusions>
      </dependency>
      <dependency>
        <groupId>org.jruby</groupId>
        <artifactId>jruby-complete</artifactId>
        <version>${jruby.version}</version>
      </dependency>
      <dependency>
        <groupId>org.mortbay.jetty</groupId>
        <artifactId>jetty</artifactId>
        <version>${jetty.version}</version>
        <exclusions>
          <exclusion>
            <groupId>org.mortbay.jetty</groupId>
            <artifactId>servlet-api</artifactId>
          </exclusion>
        </exclusions>
      </dependency>
      <dependency>
        <groupId>org.mortbay.jetty</groupId>
        <artifactId>jetty-util</artifactId>
        <version>${jetty.version}</version>
      </dependency>
      <dependency>
        <groupId>org.mortbay.jetty</groupId>
        <artifactId>jetty-sslengine</artifactId>
        <version>${jetty.version}</version>
      </dependency>
      <dependency>
        <groupId>org.mortbay.jetty</groupId>
        <artifactId>jsp-2.1</artifactId>
        <version>${jetty.jspapi.version}</version>
        <exclusions>
          <exclusion>
            <groupId>ant</groupId>
            <artifactId>ant</artifactId>
          </exclusion>
        </exclusions>
      </dependency>
      <dependency>
        <groupId>org.mortbay.jetty</groupId>
        <artifactId>jsp-api-2.1</artifactId>
        <version>${jetty.jspapi.version}</version>
      </dependency>
      <dependency>
        <groupId>org.mortbay.jetty</groupId>
        <artifactId>servlet-api-2.5</artifactId>
        <version>${jetty.jspapi.version}</version>
      </dependency>
      <!-- While jackson is also a dependency of jersey it
           can bring in jars from different, incompatible versions. We force
           the same version with these dependencies -->
      <dependency>
        <groupId>org.codehaus.jackson</groupId>
        <artifactId>jackson-core-asl</artifactId>
        <version>${jackson.version}</version>
      </dependency>
      <dependency>
        <groupId>org.codehaus.jackson</groupId>
        <artifactId>jackson-mapper-asl</artifactId>
        <version>${jackson.version}</version>
      </dependency>
      <dependency>
        <groupId>org.codehaus.jackson</groupId>
        <artifactId>jackson-jaxrs</artifactId>
        <version>${jackson.version}</version>
      </dependency>
      <dependency>
        <groupId>org.codehaus.jackson</groupId>
        <artifactId>jackson-xc</artifactId>
        <version>${jackson.version}</version>
      </dependency>
      <dependency>
        <!--If this is not in the runtime lib, we get odd
      "2009-02-27 11:38:39.504::WARN:  failed jsp
       java.lang.NoSuchFieldError: IS_SECURITY_ENABLED"
       exceptions out of jetty deploying webapps.
       St.Ack Thu May 20 01:04:41 PDT 2010
      -->
        <groupId>tomcat</groupId>
        <artifactId>jasper-compiler</artifactId>
        <version>${jasper.version}</version>
        <scope>runtime</scope>
        <exclusions>
          <exclusion>
            <groupId>javax.servlet</groupId>
            <artifactId>jsp-api</artifactId>
          </exclusion>
          <exclusion>
            <groupId>javax.servlet</groupId>
            <artifactId>servlet-api</artifactId>
          </exclusion>
          <exclusion>
            <groupId>ant</groupId>
            <artifactId>ant</artifactId>
          </exclusion>
        </exclusions>
      </dependency>
      <dependency>
        <groupId>tomcat</groupId>
        <artifactId>jasper-runtime</artifactId>
        <version>${jasper.version}</version>
        <scope>runtime</scope>
        <exclusions>
          <exclusion>
            <groupId>javax.servlet</groupId>
            <artifactId>servlet-api</artifactId>
          </exclusion>
        </exclusions>
      </dependency>
      <dependency>
        <groupId>org.jamon</groupId>
        <artifactId>jamon-runtime</artifactId>
        <version>${jamon-runtime.version}</version>
      </dependency>
      <!-- REST dependencies -->
      <dependency>
        <groupId>com.google.protobuf</groupId>
        <artifactId>protobuf-java</artifactId>
        <version>${protobuf.version}</version>
      </dependency>
      <dependency>
        <groupId>com.sun.jersey</groupId>
        <artifactId>jersey-core</artifactId>
        <version>${jersey.version}</version>
      </dependency>
      <dependency>
        <groupId>com.sun.jersey</groupId>
        <artifactId>jersey-json</artifactId>
        <version>${jersey.version}</version>
      </dependency>
      <dependency>
        <groupId>com.sun.jersey</groupId>
        <artifactId>jersey-server</artifactId>
        <version>${jersey.version}</version>
      </dependency>
      <dependency>
        <groupId>javax.xml.bind</groupId>
        <artifactId>jaxb-api</artifactId>
        <version>${jaxb-api.version}</version>
        <exclusions>
          <exclusion>
            <groupId>javax.xml.stream</groupId>
            <artifactId>stax-api</artifactId>
          </exclusion>
        </exclusions>
      </dependency>
      <dependency>
        <groupId>stax</groupId>
        <artifactId>stax-api</artifactId>
        <version>${stax-api.version}</version>
      </dependency>
      <dependency>
        <groupId>junit</groupId>
        <artifactId>junit</artifactId>
        <version>${junit.version}</version>
      </dependency>
      <dependency>
        <groupId>org.mockito</groupId>
        <artifactId>mockito-all</artifactId>
        <version>${mockito-all.version}</version>
        <scope>test</scope>
      </dependency>
      <dependency>
        <groupId>org.cloudera.htrace</groupId>
        <artifactId>htrace-core</artifactId>
        <version>${htrace.version}</version>
      </dependency>
    </dependencies>
  </dependencyManagement>
  <!-- Dependencies needed by subprojects -->
  <dependencies>
    <dependency>
      <groupId>com.github.stephenc.findbugs</groupId>
      <artifactId>findbugs-annotations</artifactId>
      <version>${findbugs-annotations}</version>
      <scope>compile</scope>
    </dependency>
    <dependency>
      <groupId>log4j</groupId>
      <artifactId>log4j</artifactId>
    </dependency>
    <!-- Test dependencies -->
    <dependency>
      <groupId>junit</groupId>
      <artifactId>junit</artifactId>
    </dependency>
    <dependency>
      <groupId>org.mockito</groupId>
      <artifactId>mockito-all</artifactId>
    </dependency>
  </dependencies>
  <!--
  To publish, use the following settings.xml file ( placed in ~/.m2/settings.xml )

 <settings>
  <servers>
    <server>
      <id>apache.releases.https</id>
      <username>hbase_committer</username>
      <password>********</password>
    </server>

    <server>
      <id>apache.snapshots.https</id>
      <username>hbase_committer</username>
      <password>********</password>
    </server>

  </servers>
 </settings>

  $ mvn deploy
(or)
  $ mvn -s /my/path/settings.xml deploy

  -->
  <profiles>
    <profile>
      <id>os.linux</id>
      <activation>
        <activeByDefault>false</activeByDefault>
        <os>
          <family>Linux</family>
        </os>
      </activation>
      <properties>
        <build.platform>${os.name}-${os.arch}-${sun.arch.data.model}</build.platform>
      </properties>
    </profile>
    <profile>
      <id>os.mac</id>
      <activation>
        <os>
          <family>Mac</family>
        </os>
      </activation>
      <properties>
        <build.platform>Mac_OS_X-${sun.arch.data.model}</build.platform>
      </properties>
    </profile>
    <profile>
      <id>os.windows</id>
      <activation>
        <os>
          <family>Windows</family>
        </os>
      </activation>
      <properties>
        <build.platform>cygwin</build.platform>
      </properties>
      <build>
        <pluginManagement>
          <plugins>
            <plugin>
              <groupId>org.apache.maven.plugins</groupId>
              <artifactId>maven-surefire-plugin</artifactId>
              <configuration>
                <argLine>-enableassertions -Xmx1900m -Djava.security.egd=file:/dev/./urandom -Djava.net.preferIPv4Stack=true</argLine>
                <systemProperties>
                  <property>
                    <name>java.net.preferIPv4Stack</name>
                    <value>true</value>
                  </property>
                </systemProperties>
              </configuration>
            </plugin>
          </plugins>
        </pluginManagement>
      </build>
    </profile>
    <!-- this profile should be activated for release builds -->
    <profile>
      <id>release</id>
      <build>
        <plugins>
          <plugin>
            <groupId>org.apache.rat</groupId>
            <artifactId>apache-rat-plugin</artifactId>
            <executions>
              <execution>
                <phase>package</phase>
                <goals>
                  <goal>check</goal>
                </goals>
              </execution>
            </executions>
          </plugin>
        </plugins>
      </build>
    </profile>
    <!-- Dependency management profiles for submodules when building against specific hadoop branches.-->
    <!-- Submodules that need hadoop dependencies should declare
    profiles with activation properties matching the profile here.
    Generally, it should be sufficient to copy the first
    few lines of the profile you want to match.  -->
    <!-- profile against Hadoop 1.1.x: This is the default. -->
    <profile>
      <id>hadoop-1.1</id>
      <activation>
        <property>
            <!--Below formatting for dev-support/generate-hadoopX-poms.sh-->
            <!--h1--><name>!hadoop.profile</name>
        </property>
      </activation>
      <modules>
        <module>hbase-hadoop1-compat</module>
      </modules>
      <properties>
        <hadoop.version>${hadoop-one.version}</hadoop.version>
        <compat.module>hbase-hadoop1-compat</compat.module>
        <assembly.file>src/main/assembly/hadoop-one-compat.xml</assembly.file>
      </properties>
      <dependencyManagement>
        <dependencies>
          <dependency>
            <groupId>org.apache.hadoop</groupId>
            <artifactId>hadoop-core</artifactId>
            <version>${hadoop.version}</version>
            <optional>true</optional>
            <exclusions>
              <exclusion>
                <groupId>hsqldb</groupId>
                <artifactId>hsqldb</artifactId>
              </exclusion>
              <exclusion>
                <groupId>net.sf.kosmosfs</groupId>
                <artifactId>kfs</artifactId>
              </exclusion>
              <exclusion>
                <groupId>org.eclipse.jdt</groupId>
                <artifactId>core</artifactId>
              </exclusion>
              <exclusion>
                <groupId>net.java.dev.jets3t</groupId>
                <artifactId>jets3t</artifactId>
              </exclusion>
              <exclusion>
                <groupId>oro</groupId>
                <artifactId>oro</artifactId>
              </exclusion>
            </exclusions>
          </dependency>
          <dependency>
            <groupId>org.apache.hadoop</groupId>
            <artifactId>hadoop-test</artifactId>
            <version>${hadoop.version}</version>
            <optional>true</optional>
            <scope>test</scope>
          </dependency>
        </dependencies>
      </dependencyManagement>
    </profile>

    <!-- profile for building against Hadoop 1.0.x: -->
    <profile>
      <id>hadoop-1.0</id>
      <activation>
        <property>
          <name>hadoop.profile</name>
          <value>1.0</value>
        </property>
      </activation>
      <modules>
        <module>hbase-hadoop1-compat</module>
      </modules>
      <properties>
        <hadoop.version>1.0.4</hadoop.version>
        <!-- Need to set this for the Hadoop 1 compat module -->
        <hadoop-one.version>${hadoop.version}</hadoop-one.version>
        <compat.module>hbase-hadoop1-compat</compat.module>
        <assembly.file>src/main/assembly/hadoop-one-compat.xml</assembly.file>
      </properties>
      <dependencyManagement>
        <dependencies>
          <dependency>
            <groupId>org.apache.hadoop</groupId>
            <artifactId>hadoop-core</artifactId>
            <version>${hadoop.version}</version>
            <optional>true</optional>
            <exclusions>
              <exclusion>
                <groupId>hsqldb</groupId>
                <artifactId>hsqldb</artifactId>
              </exclusion>
              <exclusion>
                <groupId>net.sf.kosmosfs</groupId>
                <artifactId>kfs</artifactId>
              </exclusion>
              <exclusion>
                <groupId>org.eclipse.jdt</groupId>
                <artifactId>core</artifactId>
              </exclusion>
              <exclusion>
                <groupId>net.java.dev.jets3t</groupId>
                <artifactId>jets3t</artifactId>
              </exclusion>
              <exclusion>
                <groupId>oro</groupId>
                <artifactId>oro</artifactId>
              </exclusion>
            </exclusions>
          </dependency>
          <dependency>
            <groupId>org.apache.hadoop</groupId>
            <artifactId>hadoop-test</artifactId>
            <version>${hadoop.version}</version>
            <optional>true</optional>
            <scope>test</scope>
          </dependency>
        </dependencies>
      </dependencyManagement>
    </profile>

    <!-- profile for building against Hadoop 2.0.x
    Activate using: mvn -Dhadoop.profile=2.0 -->
    <profile>
      <id>hadoop-2.0</id>
      <activation>
        <property>
            <!--Below formatting for dev-support/generate-hadoopX-poms.sh-->
            <!--h2--><name>hadoop.profile</name><value>2.0</value>
        </property>
      </activation>
      <modules>
        <module>hbase-hadoop2-compat</module>
      </modules>
      <properties>
        <hadoop.version>${hadoop-two.version}</hadoop.version>
        <compat.module>hbase-hadoop2-compat</compat.module>
        <assembly.file>src/main/assembly/hadoop-two-compat.xml</assembly.file>
      </properties>
      <dependencyManagement>
        <dependencies>
          <dependency>
            <groupId>org.apache.hadoop</groupId>
            <artifactId>hadoop-mapreduce-client-core</artifactId>
            <version>${hadoop-two.version}</version>
          </dependency>
          <dependency>
            <groupId>org.apache.hadoop</groupId>
            <artifactId>hadoop-mapreduce-client-jobclient</artifactId>
            <version>${hadoop-two.version}</version>
          </dependency>
          <dependency>
            <groupId>org.apache.hadoop</groupId>
            <artifactId>hadoop-mapreduce-client-jobclient</artifactId>
            <version>${hadoop-two.version}</version>
            <type>test-jar</type>
          </dependency>
          <dependency>
            <groupId>org.apache.hadoop</groupId>
            <artifactId>hadoop-hdfs</artifactId>
            <version>${hadoop-two.version}</version>
          </dependency>
          <dependency>
            <groupId>org.apache.hadoop</groupId>
            <artifactId>hadoop-hdfs</artifactId>
            <version>${hadoop-two.version}</version>
            <type>test-jar</type>
          </dependency>
          <dependency>
            <groupId>org.apache.hadoop</groupId>
            <artifactId>hadoop-auth</artifactId>
            <version>${hadoop-two.version}</version>
          </dependency>
          <dependency>
            <groupId>org.apache.hadoop</groupId>
            <artifactId>hadoop-common</artifactId>
            <version>${hadoop-two.version}</version>
          </dependency>
          <dependency>
            <groupId>org.apache.hadoop</groupId>
            <artifactId>hadoop-client</artifactId>
            <version>${hadoop-two.version}</version>
          </dependency>
          <dependency>
            <groupId>org.apache.hadoop</groupId>
            <artifactId>hadoop-annotations</artifactId>
            <version>${hadoop-two.version}</version>
          </dependency>
          <!-- This was marked as test dep in earlier pom, but was scoped compile.
            Where do we actually need it? -->
          <dependency>
            <groupId>org.apache.hadoop</groupId>
            <artifactId>hadoop-minicluster</artifactId>
            <version>${hadoop-two.version}</version>
          </dependency>
        </dependencies>
      </dependencyManagement>
    </profile>
    <!--
      profile for building against Hadoop 3.0.0. Activate using:
       mvn -Dhadoop.profile=3.0
    -->
    <profile>
      <id>hadoop-3.0</id>
      <activation>
        <property>
          <name>hadoop.profile</name>
          <value>3.0</value>
        </property>
      </activation>
      <properties>
        <hadoop.version>3.0.0-SNAPSHOT</hadoop.version>
      </properties>
      <dependencies>
        <dependency>
          <groupId>org.apache.hadoop</groupId>
          <artifactId>hadoop-common</artifactId>
          <version>${hadoop.version}</version>
        </dependency>
        <dependency>
          <groupId>org.apache.hadoop</groupId>
          <artifactId>hadoop-annotations</artifactId>
          <version>${hadoop.version}</version>
        </dependency>
        <!-- test deps for hadoop-0.24 profile -->
        <!-- Says test, but scoped for compile. Which is correct? -->
        <dependency>
          <groupId>org.apache.hadoop</groupId>
          <artifactId>hadoop-minicluster</artifactId>
          <version>${hadoop.version}</version>
          <scope>compile</scope>
        </dependency>
      </dependencies>
    </profile>
    <!-- profiles for the tests
         See as well the properties of the project for the values
         when no profile is active.     -->
    <profile>
      <!-- Use it to launch the tests without parallelisation -->
      <id>nonParallelTests</id>
      <activation>
        <activeByDefault>false</activeByDefault>
      </activation>
      <properties>
        <surefire.firstPartForkMode>always</surefire.firstPartForkMode>
        <surefire.firstPartParallel>none</surefire.firstPartParallel>
        <surefire.firstPartThreadCount>1</surefire.firstPartThreadCount>
      </properties>
    </profile>
    <profile>
      <!-- Use it to launch the tests in parallel in the same JVM  -->
      <id>parallelTests</id>
      <activation>
        <activeByDefault>false</activeByDefault>
      </activation>
      <properties>
        <surefire.firstPartForkMode>once</surefire.firstPartForkMode>
        <surefire.firstPartParallel>classes</surefire.firstPartParallel>
        <surefire.firstPartThreadCount>1</surefire.firstPartThreadCount>
      </properties>
    </profile>
    <profile>
      <!-- Use it to launch the tests in the same JVM  -->
      <id>singleJVMTests</id>
      <activation>
        <activeByDefault>false</activeByDefault>
      </activation>
      <properties>
        <surefire.firstPartForkMode>once</surefire.firstPartForkMode>
        <surefire.firstPartParallel>none</surefire.firstPartParallel>
        <surefire.firstPartThreadCount>1</surefire.firstPartThreadCount>
        <surefire.skipFirstPart>false</surefire.skipFirstPart>
        <surefire.skipSecondPart>true</surefire.skipSecondPart>
        <surefire.firstPartGroups/>
      </properties>
    </profile>
    <profile>
      <!-- Use it to launch small tests only -->
      <id>runSmallTests</id>
      <activation>
        <activeByDefault>false</activeByDefault>
      </activation>
      <properties>
        <surefire.firstPartForkMode>once</surefire.firstPartForkMode>
        <surefire.firstPartParallel>none</surefire.firstPartParallel>
        <surefire.firstPartThreadCount>1</surefire.firstPartThreadCount>
        <surefire.skipFirstPart>false</surefire.skipFirstPart>
        <surefire.skipSecondPart>true</surefire.skipSecondPart>
        <surefire.firstPartGroups>org.apache.hadoop.hbase.SmallTests</surefire.firstPartGroups>
        <surefire.secondPartGroups/>
      </properties>
    </profile>
    <profile>
      <!-- Use it to launch medium tests only -->
      <id>runMediumTests</id>
      <activation>
        <activeByDefault>false</activeByDefault>
      </activation>
      <properties>
        <surefire.firstPartForkMode>always</surefire.firstPartForkMode>
        <surefire.skipFirstPart>false</surefire.skipFirstPart>
        <surefire.skipSecondPart>true</surefire.skipSecondPart>
        <surefire.firstPartGroups>org.apache.hadoop.hbase.MediumTests</surefire.firstPartGroups>
        <surefire.secondPartGroups/>
      </properties>
    </profile>
    <profile>
      <!-- Use it to launch large tests only -->
      <id>runLargeTests</id>
      <activation>
        <activeByDefault>false</activeByDefault>
      </activation>
      <properties>
        <surefire.firstPartForkMode>always</surefire.firstPartForkMode>
        <surefire.skipFirstPart>false</surefire.skipFirstPart>
        <surefire.skipSecondPart>true</surefire.skipSecondPart>
        <surefire.firstPartGroups>org.apache.hadoop.hbase.LargeTests</surefire.firstPartGroups>
        <surefire.secondPartGroups/>
      </properties>
    </profile>
    <profile>
      <!-- Use it to launch small & medium tests -->
      <id>runDevTests</id>
      <activation>
        <activeByDefault>false</activeByDefault>
      </activation>
      <properties>
        <surefire.firstPartForkMode>once</surefire.firstPartForkMode>
        <surefire.firstPartParallel>none</surefire.firstPartParallel>
        <surefire.firstPartThreadCount>1</surefire.firstPartThreadCount>
        <surefire.skipFirstPart>false</surefire.skipFirstPart>
        <surefire.skipSecondPart>false</surefire.skipSecondPart>
        <surefire.firstPartGroups>org.apache.hadoop.hbase.SmallTests</surefire.firstPartGroups>
        <surefire.secondPartGroups>org.apache.hadoop.hbase.MediumTests</surefire.secondPartGroups>
      </properties>
    </profile>
    <profile>
      <!-- Use it to launch all tests -->
      <id>runAllTests</id>
      <activation>
        <activeByDefault>false</activeByDefault>
      </activation>
      <properties>
        <surefire.firstPartForkMode>once</surefire.firstPartForkMode>
        <surefire.firstPartParallel>none</surefire.firstPartParallel>
        <surefire.firstPartThreadCount>1</surefire.firstPartThreadCount>
        <surefire.secondPartThreadCount>5</surefire.secondPartThreadCount>
        <surefire.skipFirstPart>false</surefire.skipFirstPart>
        <surefire.skipSecondPart>false</surefire.skipSecondPart>
        <surefire.firstPartGroups>org.apache.hadoop.hbase.SmallTests</surefire.firstPartGroups>
        <surefire.secondPartGroups>org.apache.hadoop.hbase.MediumTests,org.apache.hadoop.hbase.LargeTests</surefire.secondPartGroups>
      </properties>
    </profile>
    <profile>
      <!-- Use it to launch tests locally-->
      <id>localTests</id>
      <activation>
        <property>
          <name>test</name>
        </property>
      </activation>
      <properties>
        <surefire.provider>surefire-junit4</surefire.provider>
        <surefire.firstPartForkMode>always</surefire.firstPartForkMode>
        <surefire.skipFirstPart>false</surefire.skipFirstPart>
        <surefire.skipSecondPart>true</surefire.skipSecondPart>
        <surefire.firstPartGroups/>
      </properties>
    </profile>
    <!-- Profile for running clover. You need to have a clover license under ~/.clover.license for ${clover.version}
         or you can provide the license with -Dmaven.clover.licenseLocation=/path/to/license. Committers can find
         the license under https://svn.apache.org/repos/private/committers/donated-licenses/clover/
         Note that clover 2.6.3 does not run with maven 3, so you have to use maven2. The report will be generated
         under target/site/clover/index.html when you run
         MAVEN_OPTS=-Xmx2048m mvn clean test -Pclover site -->
    <profile>
      <id>clover</id>
      <activation>
        <activeByDefault>false</activeByDefault>
        <property>
          <name>clover</name>
        </property>
      </activation>
      <properties>
        <maven.clover.licenseLocation>${user.home}/.clover.license</maven.clover.licenseLocation>
        <!-- <clover.version>3.0.5</clover.version> -->
      </properties>
      <!-- This dependency is badly needed to be able to download clover.jar using
           dependency:copy-dependencies Maven goal. Otherwize this does not work for some reason.
           Also that does not work if the clover dependency is placed into "dependencyManagement"
           section. -->
      <dependencies>
          <dependency>
              <groupId>com.cenqua.clover</groupId>
              <artifactId>clover</artifactId>
              <version>${clover.version}</version>
          </dependency>
      </dependencies>
      <build>
        <plugins>
          <plugin>
            <groupId>com.atlassian.maven.plugins</groupId>
            <artifactId>maven-clover2-plugin</artifactId>
            <version>${clover.version}</version>
            <configuration>
              <includesAllSourceRoots>true</includesAllSourceRoots>
              <includesTestSourceRoots>true</includesTestSourceRoots>
              <targetPercentage>50%</targetPercentage>
              <generateHtml>true</generateHtml>
              <generateXml>true</generateXml>
              <excludes>
                <exclude>**/generated/**</exclude>
              </excludes>
            </configuration>
            <executions>
              <execution>
                <id>clover-setup</id>
                <phase>process-sources</phase>
                <goals>
                  <goal>setup</goal>
                </goals>
              </execution>
              <execution>
                <id>clover</id>
                <phase>site</phase>
                <goals>
                  <goal>clover</goal>
                </goals>
              </execution>
            </executions>
          </plugin>
        </plugins>
      </build>
    </profile>
  </profiles>
  <!-- See http://jira.codehaus.org/browse/MSITE-443 why the settings need to be here and not in pluginManagement. -->
  <reporting>
    <plugins>
      <plugin>
        <artifactId>maven-project-info-reports-plugin</artifactId>
        <version>2.7</version>
        <reportSets>
          <reportSet>
            <reports>
              <report>project-team</report>
              <report>mailing-list</report>
              <report>cim</report>
              <report>issue-tracking</report>
              <report>license</report>
              <report>scm</report>
              <report>index</report>
            </reports>
          </reportSet>
        </reportSets>
        <configuration>
          <dependencyLocationsEnabled>false</dependencyLocationsEnabled>
        </configuration>
      </plugin>
      <plugin>
        <groupId>org.apache.maven.plugins</groupId>
        <artifactId>maven-jxr-plugin</artifactId>
        <version>2.3</version>
        <configuration>
          <aggregate>true</aggregate>
          <linkJavadoc>true</linkJavadoc>
          <javadocDir>${basedir}/target/site/apidocs</javadocDir>
          <reportOutputDirectory>${basedir}/target/site/xref</reportOutputDirectory>
          <destDir>${basedir}/target/site/xref</destDir>
          <excludes>
            <exclude>**/generated/**</exclude>
          </excludes>
        </configuration>
      </plugin>

      <plugin>
	<groupId>org.apache.maven.plugins</groupId>
        <artifactId>maven-javadoc-plugin</artifactId>
        <version>2.9.1</version>
	<reportSets>
	  <reportSet>
	    <id>devapi</id> <!-- full internal hbase api -->
	    <reports> <report>aggregate</report></reports>
	    <configuration>
	      <destDir>devapidocs</destDir>
	    </configuration>
	  </reportSet>

	  <reportSet>
	    <id>userapi</id> <!-- public user hbase api; limited but has stronger compat/deprecation guarantees -->
	    <reports> <report>aggregate</report></reports>
	    <configuration>
	      <doclet>org.apache.hadoop.classification.tools.IncludePublicAnnotationsStandardDoclet</doclet>
	      <docletArtifact>
		<groupId>org.apache.hadoop</groupId>
		<!-- doclet lives in hadoop 2's hadoop-common module -->
		<artifactId>hadoop-common</artifactId>
		<version>2.2.0</version>
	      </docletArtifact>
	      <destDir>apidocs</destDir>
	      <name>User API</name>
	      <description>The HBase Application Programmer's API</description>
	      <!-- exclude all the packages that are empty after the public annotation only filter -->
	      <excludePackageNames>org.apache.hadoop.hbase.backup*:org.apache.hadoop.hbase.catalog:org.apache.hadoop.hbase.client.coprocessor:org.apache.hadoop.hbase.client.metrics:org.apache.hadoop.hbase.codec*:org.apache.hadoop.hbase.constraint:org.apache.hadoop.hbase.coprocessor.*:org.apache.hadoop.hbase.executor:org.apache.hadoop.hbase.fs:org.apache.hadoop.hbase.generated.*:org.apache.hadoop.hbase.io.hfile.*:org.apache.hadoop.hbase.mapreduce.hadoopbackport:org.apache.hadoop.hbase.mapreduce.replication:org.apache.hadoop.hbase.master.*:org.apache.hadoop.hbase.metrics*:org.apache.hadoop.hbase.migration:org.apache.hadoop.hbase.monitoring:org.apache.hadoop.hbase.p*:org.apache.hadoop.hbase.regionserver.compactions:org.apache.hadoop.hbase.regionserver.handler:org.apache.hadoop.hbase.regionserver.snapshot:org.apache.hadoop.hbase.replication.*:org.apache.hadoop.hbase.rest.filter:org.apache.hadoop.hbase.rest.model:org.apache.hadoop.hbase.rest.p*:org.apache.hadoop.hbase.security.*:org.apache.hadoop.hbase.thrift*:org.apache.hadoop.hbase.tmpl.*:org.apache.hadoop.hbase.tool:org.apache.hadoop.hbase.trace:org.apache.hadoop.hbase.util.byterange*:org.apache.hadoop.hbase.util.test:org.apache.hadoop.hbase.util.vint:org.apache.hadoop.hbase.zookeeper.lock:org.apache.hadoop.metrics2*</excludePackageNames>
	    </configuration>
	  </reportSet>
	</reportSets>
      </plugin>

    </plugins>
  </reporting>
  <distributionManagement>
    <site>
      <id>hbase.apache.org</id>
      <name>HBase Website at hbase.apache.org</name>
      <!-- On why this is the tmp dir and not hbase.apache.org, see
               https://issues.apache.org/jira/browse/HBASE-7593?focusedCommentId=13555866&page=com.atlassian.jira.plugin.system.issuetabpanels:comment-tabpanel#comment-13555866
               -->
      <url>file:///tmp</url>
    </site>
  </distributionManagement>
</project><|MERGE_RESOLUTION|>--- conflicted
+++ resolved
@@ -541,12 +541,7 @@
               using method parallelization class ! -->
             <testFailureIgnore>true</testFailureIgnore>
             <forkedProcessTimeoutInSeconds>${surefire.timeout}</forkedProcessTimeoutInSeconds>
-<<<<<<< HEAD
-            <argLine>-enableassertions -Xmx3500m -XX:MaxPermSize=100m
-              -Djava.security.egd=file:/dev/./urandom -Djava.net.preferIPv4Stack=true</argLine>
-=======
-            <argLine>-enableassertions -Xmx1900m -XX:MaxPermSize=100m -Djava.security.egd=file:/dev/./urandom -Djava.net.preferIPv4Stack=true -Djava.awt.headless=true</argLine>
->>>>>>> 4b5a9d6c
+            <argLine>-enableassertions -Xmx3500m -XX:MaxPermSize=100m -Djava.security.egd=file:/dev/./urandom -Djava.net.preferIPv4Stack=true -Djava.awt.headless=true</argLine>
             <redirectTestOutputToFile>${test.output.tofile}</redirectTestOutputToFile>
           </configuration>
           <executions>
