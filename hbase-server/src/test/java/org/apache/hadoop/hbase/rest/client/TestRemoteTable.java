/*
 *
 * Licensed to the Apache Software Foundation (ASF) under one
 * or more contributor license agreements.  See the NOTICE file
 * distributed with this work for additional information
 * regarding copyright ownership.  The ASF licenses this file
 * to you under the Apache License, Version 2.0 (the
 * "License"); you may not use this file except in compliance
 * with the License.  You may obtain a copy of the License at
 *
 *     http://www.apache.org/licenses/LICENSE-2.0
 *
 * Unless required by applicable law or agreed to in writing, software
 * distributed under the License is distributed on an "AS IS" BASIS,
 * WITHOUT WARRANTIES OR CONDITIONS OF ANY KIND, either express or implied.
 * See the License for the specific language governing permissions and
 * limitations under the License.
 */

package org.apache.hadoop.hbase.rest.client;

import static org.junit.Assert.assertEquals;
import static org.junit.Assert.assertNotNull;
import static org.junit.Assert.assertNull;
import static org.junit.Assert.assertTrue;

import java.io.IOException;
import java.util.ArrayList;
import java.util.Collections;
import java.util.Iterator;
import java.util.List;

<<<<<<< HEAD
import org.apache.commons.httpclient.Header;
import org.apache.commons.logging.Log;
import org.apache.commons.logging.LogFactory;
=======
>>>>>>> ef19ef3c
import org.apache.hadoop.hbase.Cell;
import org.apache.hadoop.hbase.CellUtil;
import org.apache.hadoop.hbase.HBaseTestingUtility;
import org.apache.hadoop.hbase.HColumnDescriptor;
import org.apache.hadoop.hbase.HTableDescriptor;
import org.apache.hadoop.hbase.MediumTests;
import org.apache.hadoop.hbase.TableName;
import org.apache.hadoop.hbase.client.Delete;
import org.apache.hadoop.hbase.client.Get;
import org.apache.hadoop.hbase.client.HBaseAdmin;
import org.apache.hadoop.hbase.client.HTable;
import org.apache.hadoop.hbase.client.Put;
import org.apache.hadoop.hbase.client.Result;
import org.apache.hadoop.hbase.client.ResultScanner;
import org.apache.hadoop.hbase.client.Scan;
import org.apache.hadoop.hbase.rest.HBaseRESTTestingUtility;
import org.apache.hadoop.hbase.util.Bytes;
import org.junit.AfterClass;
import org.junit.BeforeClass;
import org.junit.Test;
import org.junit.experimental.categories.Category;

@Category(MediumTests.class)
public class TestRemoteTable {
  private static final String TABLE = "TestRemoteTable";
  private static final byte[] ROW_1 = Bytes.toBytes("testrow1");
  private static final byte[] ROW_2 = Bytes.toBytes("testrow2");
  private static final byte[] ROW_3 = Bytes.toBytes("testrow3");
  private static final byte[] ROW_4 = Bytes.toBytes("testrow4");
  private static final byte[] COLUMN_1 = Bytes.toBytes("a");
  private static final byte[] COLUMN_2 = Bytes.toBytes("b");
  private static final byte[] COLUMN_3 = Bytes.toBytes("c");
  private static final byte[] QUALIFIER_1 = Bytes.toBytes("1");
  private static final byte[] QUALIFIER_2 = Bytes.toBytes("2");
  private static final byte[] VALUE_1 = Bytes.toBytes("testvalue1");
  private static final byte[] VALUE_2 = Bytes.toBytes("testvalue2");

  private static final long ONE_HOUR = 60 * 60 * 1000;
  private static final long TS_2 = System.currentTimeMillis();
  private static final long TS_1 = TS_2 - ONE_HOUR;

  private static final HBaseTestingUtility TEST_UTIL = new HBaseTestingUtility();
  private static final HBaseRESTTestingUtility REST_TEST_UTIL = 
    new HBaseRESTTestingUtility();
  private static RemoteHTable remoteTable;

  @BeforeClass
  public static void setUpBeforeClass() throws Exception {
    TEST_UTIL.startMiniCluster();
    REST_TEST_UTIL.startServletContainer(TEST_UTIL.getConfiguration());
    HBaseAdmin admin = TEST_UTIL.getHBaseAdmin();
    if (admin.tableExists(TABLE)) {
      if (admin.isTableEnabled(TABLE)) admin.disableTable(TABLE);
      admin.deleteTable(TABLE);
    }
    HTableDescriptor htd = new HTableDescriptor(TableName.valueOf(TABLE));
    htd.addFamily(new HColumnDescriptor(COLUMN_1).setMaxVersions(3));
    htd.addFamily(new HColumnDescriptor(COLUMN_2).setMaxVersions(3));
    htd.addFamily(new HColumnDescriptor(COLUMN_3).setMaxVersions(3));
    admin.createTable(htd);
    HTable table = null;
    try {
      table = new HTable(TEST_UTIL.getConfiguration(), TABLE);
      Put put = new Put(ROW_1);
      put.add(COLUMN_1, QUALIFIER_1, TS_2, VALUE_1);
      table.put(put);
      put = new Put(ROW_2);
      put.add(COLUMN_1, QUALIFIER_1, TS_1, VALUE_1);
      put.add(COLUMN_1, QUALIFIER_1, TS_2, VALUE_2);
      put.add(COLUMN_2, QUALIFIER_2, TS_2, VALUE_2);
      table.put(put);
      table.flushCommits();
<<<<<<< HEAD
      table.close();
=======
    } finally {
      if (null != table) table.close();
>>>>>>> ef19ef3c
    }
    remoteTable = new RemoteHTable(
      new Client(new Cluster().add("localhost", 
          REST_TEST_UTIL.getServletPort())),
        TEST_UTIL.getConfiguration(), TABLE);
  }

  @AfterClass
  public static void tearDownAfterClass() throws Exception {
    remoteTable.close();
    REST_TEST_UTIL.shutdownServletContainer();
    TEST_UTIL.shutdownMiniCluster();
  }

  @Test
  public void testGetTableDescriptor() throws IOException {
    HTable table = null;
    try {
      table = new HTable(TEST_UTIL.getConfiguration(), TABLE);
      HTableDescriptor local = table.getTableDescriptor();
      assertEquals(remoteTable.getTableDescriptor(), local);
    } finally {
      if (null != table) table.close();
    }
  }

  @Test
  public void testGet() throws IOException {
    Get get = new Get(ROW_1);
    Result result = remoteTable.get(get);
    byte[] value1 = result.getValue(COLUMN_1, QUALIFIER_1);
    byte[] value2 = result.getValue(COLUMN_2, QUALIFIER_2);
    assertNotNull(value1);
    assertTrue(Bytes.equals(VALUE_1, value1));
    assertNull(value2);

    get = new Get(ROW_1);
    get.addFamily(COLUMN_3);
    result = remoteTable.get(get);
    value1 = result.getValue(COLUMN_1, QUALIFIER_1);
    value2 = result.getValue(COLUMN_2, QUALIFIER_2);
    assertNull(value1);
    assertNull(value2);

    get = new Get(ROW_1);
    get.addColumn(COLUMN_1, QUALIFIER_1);
    get.addColumn(COLUMN_2, QUALIFIER_2);
    result = remoteTable.get(get);
    value1 = result.getValue(COLUMN_1, QUALIFIER_1);
    value2 = result.getValue(COLUMN_2, QUALIFIER_2);
    assertNotNull(value1);
    assertTrue(Bytes.equals(VALUE_1, value1));
    assertNull(value2);

    get = new Get(ROW_2);
    result = remoteTable.get(get);
    value1 = result.getValue(COLUMN_1, QUALIFIER_1);
    value2 = result.getValue(COLUMN_2, QUALIFIER_2);
    assertNotNull(value1);
    assertTrue(Bytes.equals(VALUE_2, value1)); // @TS_2
    assertNotNull(value2);
    assertTrue(Bytes.equals(VALUE_2, value2));

    get = new Get(ROW_2);
    get.addFamily(COLUMN_1);
    result = remoteTable.get(get);
    value1 = result.getValue(COLUMN_1, QUALIFIER_1);
    value2 = result.getValue(COLUMN_2, QUALIFIER_2);
    assertNotNull(value1);
    assertTrue(Bytes.equals(VALUE_2, value1)); // @TS_2
    assertNull(value2);

    get = new Get(ROW_2);
    get.addColumn(COLUMN_1, QUALIFIER_1);
    get.addColumn(COLUMN_2, QUALIFIER_2);
    result = remoteTable.get(get);
    value1 = result.getValue(COLUMN_1, QUALIFIER_1);
    value2 = result.getValue(COLUMN_2, QUALIFIER_2);
    assertNotNull(value1);
    assertTrue(Bytes.equals(VALUE_2, value1)); // @TS_2
    assertNotNull(value2);
    assertTrue(Bytes.equals(VALUE_2, value2));

    // test timestamp

    get = new Get(ROW_2);
    get.addFamily(COLUMN_1);
    get.addFamily(COLUMN_2);
    get.setTimeStamp(TS_1);
    result = remoteTable.get(get);
    value1 = result.getValue(COLUMN_1, QUALIFIER_1);
    value2 = result.getValue(COLUMN_2, QUALIFIER_2);
    assertNotNull(value1);
    assertTrue(Bytes.equals(VALUE_1, value1)); // @TS_1
    assertNull(value2);

    // test timerange

    get = new Get(ROW_2);
    get.addFamily(COLUMN_1);
    get.addFamily(COLUMN_2);
    get.setTimeRange(0, TS_1 + 1);
    result = remoteTable.get(get);
    value1 = result.getValue(COLUMN_1, QUALIFIER_1);
    value2 = result.getValue(COLUMN_2, QUALIFIER_2);
    assertNotNull(value1);
    assertTrue(Bytes.equals(VALUE_1, value1)); // @TS_1
    assertNull(value2);

    // test maxVersions

    get = new Get(ROW_2);
    get.addFamily(COLUMN_1);
    get.setMaxVersions(2);
    result = remoteTable.get(get);
    int count = 0;
    for (Cell kv: result.listCells()) {
      if (CellUtil.matchingFamily(kv, COLUMN_1) && TS_1 == kv.getTimestamp()) {
        assertTrue(CellUtil.matchingValue(kv, VALUE_1)); // @TS_1
        count++;
      }
      if (CellUtil.matchingFamily(kv, COLUMN_1) && TS_2 == kv.getTimestamp()) {
        assertTrue(CellUtil.matchingValue(kv, VALUE_2)); // @TS_2
        count++;
      }
    }
    assertEquals(2, count);
  }

  @Test
  public void testMultiGet() throws Exception {
    ArrayList<Get> gets = new ArrayList<Get>();
    gets.add(new Get(ROW_1));
    gets.add(new Get(ROW_2));
    Result[] results = remoteTable.get(gets);
    assertNotNull(results);
    assertEquals(2, results.length);
    assertEquals(1, results[0].size());
    assertEquals(2, results[1].size());

    //Test Versions
    gets = new ArrayList<Get>();
    Get g = new Get(ROW_1);
    g.setMaxVersions(3);
    gets.add(g);
    gets.add(new Get(ROW_2));
    results = remoteTable.get(gets);
    assertNotNull(results);
    assertEquals(2, results.length);
    assertEquals(2, results[0].size());
    assertEquals(4, results[1].size());

    //404
    gets = new ArrayList<Get>();
    gets.add(new Get(Bytes.toBytes("RESALLYREALLYNOTTHERE")));
    results = remoteTable.get(gets);
    assertNotNull(results);
    assertEquals(0, results.length);

    gets = new ArrayList<Get>();
    gets.add(new Get(Bytes.toBytes("RESALLYREALLYNOTTHERE")));
    gets.add(new Get(ROW_1));
    gets.add(new Get(ROW_2));
    results = remoteTable.get(gets);
    assertNotNull(results);
    assertEquals(0, results.length);
  }
  
  /**
   * Test multi put
   */
  @Test
  public void testPut() throws IOException {
    Put put = new Put(ROW_3);
    put.add(COLUMN_1, QUALIFIER_1, VALUE_1);
    remoteTable.put(put);

    Get get = new Get(ROW_3);
    get.addFamily(COLUMN_1);
    Result result = remoteTable.get(get);
    byte[] value = result.getValue(COLUMN_1, QUALIFIER_1);
    assertNotNull(value);
    assertTrue(Bytes.equals(VALUE_1, value));

    // multiput

    List<Put> puts = new ArrayList<Put>();
    put = new Put(ROW_3);
    put.add(COLUMN_2, QUALIFIER_2, VALUE_2);
    puts.add(put);
    put = new Put(ROW_4);
    put.add(COLUMN_1, QUALIFIER_1, VALUE_1);
    puts.add(put);
    put = new Put(ROW_4);
    put.add(COLUMN_2, QUALIFIER_2, VALUE_2);
    puts.add(put);
    remoteTable.put(puts);

    get = new Get(ROW_3);
    get.addFamily(COLUMN_2);
    result = remoteTable.get(get);
    value = result.getValue(COLUMN_2, QUALIFIER_2);
    assertNotNull(value);
    assertTrue(Bytes.equals(VALUE_2, value));
    get = new Get(ROW_4);
    result = remoteTable.get(get);
    value = result.getValue(COLUMN_1, QUALIFIER_1);
    assertNotNull(value);
    assertTrue(Bytes.equals(VALUE_1, value));
    value = result.getValue(COLUMN_2, QUALIFIER_2);
    assertNotNull(value);
    assertTrue(Bytes.equals(VALUE_2, value));
    
    assertTrue(Bytes.equals(Bytes.toBytes("TestRemoteTable"), remoteTable.getTableName()));
  }
  /**
   * Test function delete
   */
  @Test
  public void testDelete() throws IOException {
    Put put = new Put(ROW_3);
    put.add(COLUMN_1, QUALIFIER_1, VALUE_1);
    put.add(COLUMN_2, QUALIFIER_2, VALUE_2);
    remoteTable.put(put);

    Get get = new Get(ROW_3);
    get.addFamily(COLUMN_1);
    get.addFamily(COLUMN_2);
    Result result = remoteTable.get(get);
    byte[] value1 = result.getValue(COLUMN_1, QUALIFIER_1);
    byte[] value2 = result.getValue(COLUMN_2, QUALIFIER_2);
    assertNotNull(value1);
    assertTrue(Bytes.equals(VALUE_1, value1));
    assertNotNull(value2);
    assertTrue(Bytes.equals(VALUE_2, value2));

    Delete delete = new Delete(ROW_3);
    delete.deleteColumn(COLUMN_2, QUALIFIER_2);
    remoteTable.delete(delete);

    get = new Get(ROW_3);
    get.addFamily(COLUMN_1);
    get.addFamily(COLUMN_2);
    result = remoteTable.get(get);
    value1 = result.getValue(COLUMN_1, QUALIFIER_1);
    value2 = result.getValue(COLUMN_2, QUALIFIER_2);
    assertNotNull(value1);
    assertTrue(Bytes.equals(VALUE_1, value1));
    assertNull(value2);

    delete = new Delete(ROW_3);
    delete.setTimestamp(1L);
    remoteTable.delete(delete);

    get = new Get(ROW_3);
    get.addFamily(COLUMN_1);
    get.addFamily(COLUMN_2);
    result = remoteTable.get(get);
    value1 = result.getValue(COLUMN_1, QUALIFIER_1);
    value2 = result.getValue(COLUMN_2, QUALIFIER_2);
    assertNotNull(value1);
    assertTrue(Bytes.equals(VALUE_1, value1));
    assertNull(value2);

    delete = new Delete(ROW_3);
    remoteTable.delete(delete);

    get = new Get(ROW_3);
    get.addFamily(COLUMN_1);
    get.addFamily(COLUMN_2);
    result = remoteTable.get(get);
    value1 = result.getValue(COLUMN_1, QUALIFIER_1);
    value2 = result.getValue(COLUMN_2, QUALIFIER_2);
    assertNull(value1);
    assertNull(value2);
  }
  /**
   * Test a inner class Scanner 
   */
  @Test
  public void testScanner() throws IOException {
    List<Put> puts = new ArrayList<Put>();
    Put put = new Put(ROW_1);
    put.add(COLUMN_1, QUALIFIER_1, VALUE_1);
    puts.add(put);
    put = new Put(ROW_2);
    put.add(COLUMN_1, QUALIFIER_1, VALUE_1);
    puts.add(put);
    put = new Put(ROW_3);
    put.add(COLUMN_1, QUALIFIER_1, VALUE_1);
    puts.add(put);
    put = new Put(ROW_4);
    put.add(COLUMN_1, QUALIFIER_1, VALUE_1);
    puts.add(put);
    remoteTable.put(puts);

    ResultScanner scanner = remoteTable.getScanner(new Scan());

    Result[] results = scanner.next(1);
    assertNotNull(results);
    assertEquals(1, results.length);
    assertTrue(Bytes.equals(ROW_1, results[0].getRow()));

    Result result = scanner.next();
    assertNotNull(result);
    assertTrue(Bytes.equals(ROW_2, result.getRow()));

    results = scanner.next(2);
    assertNotNull(results);
    assertEquals(2, results.length);
    assertTrue(Bytes.equals(ROW_3, results[0].getRow()));
    assertTrue(Bytes.equals(ROW_4, results[1].getRow()));

    results = scanner.next(1);
    assertNull(results);
    scanner.close();
    
    scanner = remoteTable.getScanner(COLUMN_1);
    results = scanner.next(4);
    assertNotNull(results);
    assertEquals(4, results.length);
    assertTrue(Bytes.equals(ROW_1, results[0].getRow()));
    assertTrue(Bytes.equals(ROW_2, results[1].getRow()));
    assertTrue(Bytes.equals(ROW_3, results[2].getRow()));
    assertTrue(Bytes.equals(ROW_4, results[3].getRow()));

    scanner.close();
    
    scanner = remoteTable.getScanner(COLUMN_1,QUALIFIER_1);
    results = scanner.next(4);
    assertNotNull(results);
    assertEquals(4, results.length);
    assertTrue(Bytes.equals(ROW_1, results[0].getRow()));
    assertTrue(Bytes.equals(ROW_2, results[1].getRow()));
    assertTrue(Bytes.equals(ROW_3, results[2].getRow()));
    assertTrue(Bytes.equals(ROW_4, results[3].getRow()));
    scanner.close();
    assertTrue(remoteTable.isAutoFlush());

  }
  
  /**
   * Test  a method checkAndDelete 
   */
  @Test
  public void testExist() throws IOException {
    Get get = new Get(ROW_1);
    Result result = remoteTable.get(get);
    byte[] value1 = result.getValue(COLUMN_1, QUALIFIER_1);
    byte[] value2 = result.getValue(COLUMN_2, QUALIFIER_2);
    assertNotNull(value1);
    assertTrue(Bytes.equals(VALUE_1, value1));
    assertNull(value2);
    assertTrue(remoteTable.exists(get));
    assertEquals(1,remoteTable.exists(Collections.singletonList(get)).length);
    Delete delete=new Delete(ROW_1);
    
    remoteTable.checkAndDelete(ROW_1,COLUMN_1,QUALIFIER_1,VALUE_1,delete);
    assertFalse(remoteTable.exists(get));
   
    Put put = new Put(ROW_1);
    put.add(COLUMN_1, QUALIFIER_1, VALUE_1);
    remoteTable.put(put);
    
   assertTrue(remoteTable.checkAndPut(ROW_1, COLUMN_1, QUALIFIER_1, VALUE_1, put));
   assertFalse(remoteTable.checkAndPut(ROW_1, COLUMN_1, QUALIFIER_1, VALUE_2, put));

  }
  
  /**
   * Test a method next from class Scanner  
   */
  @Test
  public void testIteratorScaner() throws IOException {
    List<Put> puts = new ArrayList<Put>();
    Put put = new Put(ROW_1);
    put.add(COLUMN_1, QUALIFIER_1, VALUE_1);
    puts.add(put);
    put = new Put(ROW_2);
    put.add(COLUMN_1, QUALIFIER_1, VALUE_1);
    puts.add(put);
    put = new Put(ROW_3);
    put.add(COLUMN_1, QUALIFIER_1, VALUE_1);
    puts.add(put);
    put = new Put(ROW_4);
    put.add(COLUMN_1, QUALIFIER_1, VALUE_1);
    puts.add(put);
    remoteTable.put(puts);

    ResultScanner scanner = remoteTable.getScanner(new Scan());
    Iterator<Result>  iterator=scanner.iterator();
    assertTrue(iterator.hasNext());
    int counter=0;
    while(iterator.hasNext()){
      iterator.next();
      counter++;
    }
    assertEquals(4, counter);
  }
  
  /**
   * Test a some methods of class Responce.
   */
  @Test
  public void testResponse(){
    Response responce= new Response(200);
    assertEquals(200, responce.getCode());
    Header [] headers= new Header[2];
    headers[0]= new Header("header1","value1");
    headers[1]= new Header("header2","value2");
    responce= new Response(200,headers);
    assertEquals("value1", responce.getHeader("header1"));
    assertFalse(responce.hasBody());
    responce.setCode(404);
    assertEquals(404, responce.getCode());
    headers= new Header[2];
    headers[0]= new Header("header1","value1.1");
    headers[1]= new Header("header2","value2");
    responce.setHeaders(headers);
    assertEquals("value1.1", responce.getHeader("header1"));
    responce.setBody(Bytes.toBytes("body"));
    assertTrue(responce.hasBody());
    
    
  }
  
}
<|MERGE_RESOLUTION|>--- conflicted
+++ resolved
@@ -30,12 +30,7 @@
 import java.util.Iterator;
 import java.util.List;
 
-<<<<<<< HEAD
 import org.apache.commons.httpclient.Header;
-import org.apache.commons.logging.Log;
-import org.apache.commons.logging.LogFactory;
-=======
->>>>>>> ef19ef3c
 import org.apache.hadoop.hbase.Cell;
 import org.apache.hadoop.hbase.CellUtil;
 import org.apache.hadoop.hbase.HBaseTestingUtility;
@@ -108,12 +103,8 @@
       put.add(COLUMN_2, QUALIFIER_2, TS_2, VALUE_2);
       table.put(put);
       table.flushCommits();
-<<<<<<< HEAD
-      table.close();
-=======
     } finally {
       if (null != table) table.close();
->>>>>>> ef19ef3c
     }
     remoteTable = new RemoteHTable(
       new Client(new Cluster().add("localhost", 
